from datetime import datetime
from typing import Tuple, Set
from abc import ABC, abstractmethod
import pandas as pd
from gitential2.extraction.output import OutputHandler
from gitential2.settings import GitentialSettings
from gitential2.datatypes.stats import IbisTables

from .repositories import (
    AccessLogRepository,
    AuthorRepository,
    CalculatedPatchRepository,
    TeamMemberRepository,
    TeamRepository,
    ExtractedCommitRepository,
    ExtractedPatchRepository,
    ExtractedPatchRewriteRepository,
    CalculatedCommitRepository,
    UserRepository,
    UserInfoRepository,
    SubscriptionRepository,
    CredentialRepository,
    WorkspaceRepository,
    WorkspaceMemberRepository,
    ProjectRepository,
    RepositoryRepository,
    ProjectRepositoryRepository,
    PullRequestRepository,
<<<<<<< HEAD
    PullRequestCommitRepository,
    PullRequestCommentRepository,
    PullRequestLabelRepository,
=======
    EmailLogRepository,
>>>>>>> e0b50b89
)


class GitentialBackend(ABC):
    def __init__(self, settings: GitentialSettings):
        self.settings = settings

    @property
    @abstractmethod
    def access_logs(self) -> AccessLogRepository:
        pass

    @property
    @abstractmethod
    def users(self) -> UserRepository:
        pass

    @property
    @abstractmethod
    def subscriptions(self) -> SubscriptionRepository:
        pass

    @property
    @abstractmethod
    def user_infos(self) -> UserInfoRepository:
        pass

    @property
    @abstractmethod
    def credentials(self) -> CredentialRepository:
        pass

    @property
    @abstractmethod
    def workspaces(self) -> WorkspaceRepository:
        pass

    @property
    @abstractmethod
    def workspace_members(self) -> WorkspaceMemberRepository:
        pass

    @property
    @abstractmethod
    def projects(self) -> ProjectRepository:
        pass

    @property
    @abstractmethod
    def repositories(self) -> RepositoryRepository:
        pass

    @property
    @abstractmethod
    def project_repositories(self) -> ProjectRepositoryRepository:
        pass

    @property
    @abstractmethod
    def authors(self) -> AuthorRepository:
        pass

    @property
    @abstractmethod
    def teams(self) -> TeamRepository:
        pass

    @property
    @abstractmethod
    def team_members(self) -> TeamMemberRepository:
        pass

    @property
    @abstractmethod
    def extracted_commits(self) -> ExtractedCommitRepository:
        pass

    @property
    @abstractmethod
    def extracted_patches(self) -> ExtractedPatchRepository:
        pass

    @property
    @abstractmethod
    def extracted_patch_rewrites(self) -> ExtractedPatchRewriteRepository:
        pass

    @property
    @abstractmethod
    def calculated_commits(self) -> CalculatedCommitRepository:
        pass

    @property
    @abstractmethod
    def calculated_patches(self) -> CalculatedPatchRepository:
        pass

    @property
    @abstractmethod
    def pull_requests(self) -> PullRequestRepository:
        pass

    @property
    @abstractmethod
<<<<<<< HEAD
    def pull_request_commits(self) -> PullRequestCommitRepository:
        pass

    @property
    @abstractmethod
    def pull_request_comments(self) -> PullRequestCommentRepository:
        pass

    @property
    @abstractmethod
    def pull_request_labels(self) -> PullRequestLabelRepository:
=======
    def email_log(self) -> EmailLogRepository:
>>>>>>> e0b50b89
        pass

    @abstractmethod
    def initialize_workspace(self, workspace_id: int):
        pass

    @abstractmethod
    def output_handler(self, workspace_id: int) -> OutputHandler:
        pass

    @abstractmethod
    def get_commit_ids_for_repository(self, workspace_id: int, repository_id: int) -> Set[str]:
        pass

    @abstractmethod
    def get_extracted_dataframes(
        self, workspace_id: int, repository_id: int, from_: datetime, to_: datetime
    ) -> Tuple[pd.DataFrame, pd.DataFrame, pd.DataFrame]:
        pass

    @abstractmethod
    def save_calculated_dataframes(
        self,
        workspace_id: int,
        repository_id: int,
        calculated_commits_df: pd.DataFrame,
        calculated_patches_df: pd.DataFrame,
        from_: datetime,
        to_: datetime,
    ):
        pass

    @abstractmethod
    def get_ibis_tables(self, workspace_id: int) -> IbisTables:
        pass<|MERGE_RESOLUTION|>--- conflicted
+++ resolved
@@ -26,13 +26,10 @@
     RepositoryRepository,
     ProjectRepositoryRepository,
     PullRequestRepository,
-<<<<<<< HEAD
     PullRequestCommitRepository,
     PullRequestCommentRepository,
     PullRequestLabelRepository,
-=======
     EmailLogRepository,
->>>>>>> e0b50b89
 )
 
 
@@ -137,7 +134,6 @@
 
     @property
     @abstractmethod
-<<<<<<< HEAD
     def pull_request_commits(self) -> PullRequestCommitRepository:
         pass
 
@@ -149,9 +145,11 @@
     @property
     @abstractmethod
     def pull_request_labels(self) -> PullRequestLabelRepository:
-=======
+        pass
+
+    @property
+    @abstractmethod
     def email_log(self) -> EmailLogRepository:
->>>>>>> e0b50b89
         pass
 
     @abstractmethod
