--- conflicted
+++ resolved
@@ -30,13 +30,10 @@
     ProjectRepository,
     ExtractedCommitBranchRepository,
     WorkspaceAPIKeyRepository,
-<<<<<<< HEAD
     DeployRepository,
-=======
     DashboardRepository,
     ChartRepository,
     ThumbnailRepository,
->>>>>>> fd28cdb4
 )
 
 
