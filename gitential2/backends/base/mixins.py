from .repositories import (
    AccessLogRepository,
    AuthorRepository,
<<<<<<< HEAD
    EmailLogRepository,
=======
    CalculatedCommitRepository,
    CalculatedPatchRepository,
>>>>>>> 9368d895
    TeamMemberRepository,
    TeamRepository,
    ExtractedCommitRepository,
    ExtractedPatchRepository,
    ExtractedPatchRewriteRepository,
    ProjectRepositoryRepository,
    PullRequestRepository,
    RepositoryRepository,
    UserRepository,
    SubscriptionRepository,
    UserInfoRepository,
    WorkspaceRepository,
    WorkspaceMemberRepository,
    CredentialRepository,
    ProjectRepository,
)


class WithRepositoriesMixin:
    _access_logs: AccessLogRepository
    _users: UserRepository
    _user_infos: UserInfoRepository
    _workspaces: WorkspaceRepository
    _workspace_members: WorkspaceMemberRepository
    _credentials: CredentialRepository
    _projects: ProjectRepository
    _repositories: RepositoryRepository
    _project_repositories: ProjectRepositoryRepository
    _authors: AuthorRepository
    _teams: TeamRepository
    _team_members: TeamMemberRepository
    _subscriptions: SubscriptionRepository
    _extracted_commits: ExtractedCommitRepository
    _extracted_patches: ExtractedPatchRepository
    _extracted_patch_rewrites: ExtractedPatchRewriteRepository
    _calculated_commits: CalculatedCommitRepository
    _calculated_patches: CalculatedPatchRepository
    _pull_requests: PullRequestRepository
    _email_log: EmailLogRepository

    @property
    def access_logs(self):
        return self._access_logs

    @property
    def users(self) -> UserRepository:
        return self._users

    @property
    def subscriptions(self) -> SubscriptionRepository:
        return self._subscriptions

    @property
    def user_infos(self) -> UserInfoRepository:
        return self._user_infos

    @property
    def workspaces(self) -> WorkspaceRepository:
        return self._workspaces

    @property
    def workspace_members(self) -> WorkspaceMemberRepository:
        return self._workspace_members

    @property
    def credentials(self) -> CredentialRepository:
        return self._credentials

    @property
    def projects(self) -> ProjectRepository:
        return self._projects

    @property
    def repositories(self) -> RepositoryRepository:
        return self._repositories

    @property
    def project_repositories(self) -> ProjectRepositoryRepository:
        return self._project_repositories

    @property
    def authors(self) -> AuthorRepository:
        return self._authors

    @property
    def extracted_commits(self) -> ExtractedCommitRepository:
        return self._extracted_commits

    @property
    def extracted_patches(self) -> ExtractedPatchRepository:
        return self._extracted_patches

    @property
    def extracted_patch_rewrites(self) -> ExtractedPatchRewriteRepository:
        return self._extracted_patch_rewrites

    @property
    def calculated_commits(self) -> CalculatedCommitRepository:
        return self._calculated_commits

    @property
    def calculated_patches(self) -> CalculatedPatchRepository:
        return self._calculated_patches

    @property
    def pull_requests(self) -> PullRequestRepository:
        return self._pull_requests

    @property
    def teams(self) -> TeamRepository:
        return self._teams

    @property
    def team_members(self) -> TeamMemberRepository:
        return self._team_members

    def email_log(self) -> EmailLogRepository:
        return self._email_log<|MERGE_RESOLUTION|>--- conflicted
+++ resolved
@@ -1,12 +1,9 @@
 from .repositories import (
     AccessLogRepository,
     AuthorRepository,
-<<<<<<< HEAD
     EmailLogRepository,
-=======
     CalculatedCommitRepository,
     CalculatedPatchRepository,
->>>>>>> 9368d895
     TeamMemberRepository,
     TeamRepository,
     ExtractedCommitRepository,
@@ -123,5 +120,6 @@
     def team_members(self) -> TeamMemberRepository:
         return self._team_members
 
+    @property
     def email_log(self) -> EmailLogRepository:
         return self._email_log