# pylint: disable=unsubscriptable-object
from abc import ABC, abstractmethod
from datetime import datetime
from typing import Iterable, Optional, List, Tuple, Dict, Union, cast

import pandas

from gitential2.datatypes import (
    UserCreate,
    UserUpdate,
    UserInDB,
    WorkspaceCreate,
    WorkspaceUpdate,
    WorkspaceInDB,
    UserInfoCreate,
    UserInfoUpdate,
    UserInfoInDB,
    CredentialCreate,
    CredentialUpdate,
    CredentialInDB,
    AccessLog,
)
from gitential2.datatypes.access_approvals import AccessApprovalCreate, AccessApprovalUpdate, AccessApprovalInDB
from gitential2.datatypes.authors import AuthorCreate, AuthorUpdate, AuthorInDB
from gitential2.datatypes.calculated import CalculatedCommit, CalculatedCommitId, CalculatedPatch, CalculatedPatchId
<<<<<<< HEAD
from gitential2.datatypes.email_log import (
    EmailLogCreate,
    EmailLogUpdate,
    EmailLogInDB,
)
from gitential2.datatypes.extraction import (
    ExtractedCommit,
    ExtractedCommitId,
    ExtractedPatch,
    ExtractedPatchId,
    ExtractedPatchRewrite,
    ExtractedPatchRewriteId,
    ExtractedCommitBranch,
    ExtractedCommitBranchId,
)
from gitential2.datatypes.its_projects import ITSProjectCreate, ITSProjectUpdate, ITSProjectInDB
from gitential2.datatypes.pats import PersonalAccessToken
from gitential2.datatypes.project_its_projects import (
    ProjectITSProjectCreate,
    ProjectITSProjectUpdate,
    ProjectITSProjectInDB,
)
from gitential2.datatypes.project_repositories import (
    ProjectRepositoryCreate,
    ProjectRepositoryInDB,
    ProjectRepositoryUpdate,
)
from gitential2.datatypes.projects import ProjectCreate, ProjectUpdate, ProjectInDB
=======
from gitential2.datatypes.api_keys import PersonalAccessToken, WorkspaceAPIKey

>>>>>>> 26f063cf
from gitential2.datatypes.pull_requests import (
    PullRequest,
    PullRequestId,
    PullRequestComment,
    PullRequestCommentId,
    PullRequestCommit,
    PullRequestCommitId,
    PullRequestLabel,
    PullRequestLabelId,
)
from gitential2.datatypes.repositories import RepositoryCreate, RepositoryInDB, RepositoryUpdate
from gitential2.datatypes.reseller_codes import ResellerCode
from gitential2.datatypes.subscriptions import SubscriptionCreate, SubscriptionUpdate, SubscriptionInDB
from gitential2.datatypes.teammembers import TeamMemberCreate, TeamMemberInDB, TeamMemberUpdate
from gitential2.datatypes.teams import TeamCreate, TeamUpdate, TeamInDB
from gitential2.datatypes.workspace_invitations import (
    WorkspaceInvitationCreate,
    WorkspaceInvitationUpdate,
    WorkspaceInvitationInDB,
)
from gitential2.datatypes.workspacemember import WorkspaceMemberCreate, WorkspaceMemberUpdate, WorkspaceMemberInDB
from .repositories_base import BaseRepository, BaseWorkspaceScopedRepository
from ...datatypes.charts import ChartCreate, ChartUpdate, ChartInDB
from ...datatypes.dashboards import DashboardInDB, DashboardCreate, DashboardUpdate


class AccessLogRepository(ABC):
    @abstractmethod
    def create(self, log: AccessLog) -> AccessLog:
        pass

    @abstractmethod
    def last_interaction(self, user_id: int) -> Optional[AccessLog]:
        pass


class UserRepository(BaseRepository[int, UserCreate, UserUpdate, UserInDB]):
    @abstractmethod
    def get_by_email(self, email: str) -> Optional[UserInDB]:
        pass


class ResellerCodeRepository(BaseRepository[str, ResellerCode, ResellerCode, ResellerCode]):
    def set_user_id(self, reseller_id: str, reseller_code: str, user_id: int) -> ResellerCode:
        rc = self.get_or_error(reseller_code)
        if (rc.reseller_id == reseller_id) and not rc.user_id:
            rc.user_id = user_id
            return self.update(reseller_code, rc)
        else:
            raise ValueError(
                f"Invalid reseller code reseller_id={reseller_id}, reseller_code={reseller_code}, user_id={user_id}"
            )


class AccessApprovalRepository(BaseRepository[int, AccessApprovalCreate, AccessApprovalUpdate, AccessApprovalInDB]):
    pass


class PersonalAccessTokenRepository(BaseRepository[str, PersonalAccessToken, PersonalAccessToken, PersonalAccessToken]):
    pass


class WorkspaceAPIKeyRepository(BaseRepository[str, WorkspaceAPIKey, WorkspaceAPIKey, WorkspaceAPIKey]):
    @abstractmethod
    def get_all_api_keys_by_workspace_id(self, workspace_id: int) -> List[WorkspaceAPIKey]:
        pass

    @abstractmethod
    def get_single_api_key_by_workspace_id(self, workspace_id: int) -> Optional[WorkspaceAPIKey]:
        pass


class SubscriptionRepository(BaseRepository[int, SubscriptionCreate, SubscriptionUpdate, SubscriptionInDB]):
    @abstractmethod
    def get_subscriptions_for_user(self, user_id: int) -> List[SubscriptionInDB]:
        pass


class UserInfoRepository(BaseRepository[int, UserInfoCreate, UserInfoUpdate, UserInfoInDB]):
    @abstractmethod
    def get_by_sub_and_integration(self, sub: str, integration_name: str) -> Optional[UserInfoInDB]:
        pass

    @abstractmethod
    def get_for_user(self, user_id: int) -> List[UserInfoInDB]:
        pass

    @abstractmethod
    def get_by_email(self, email: str) -> Optional[UserInfoInDB]:
        pass


class CredentialRepository(BaseRepository[int, CredentialCreate, CredentialUpdate, CredentialInDB]):
    @abstractmethod
    def get_by_user_and_integration(self, owner_id: int, integration_name: str) -> Optional[CredentialInDB]:
        pass

    @abstractmethod
    def get_for_user(self, owner_id) -> List[CredentialInDB]:
        pass


class WorkspaceRepository(BaseRepository[int, WorkspaceCreate, WorkspaceUpdate, WorkspaceInDB]):
    @abstractmethod
    def get_worskpaces_by_ids(self, workspace_ids: List[int]) -> List[WorkspaceInDB]:
        pass


class WorkspaceInvitationRepository(
    BaseRepository[int, WorkspaceInvitationCreate, WorkspaceInvitationUpdate, WorkspaceInvitationInDB]
):
    @abstractmethod
    def get_invitations_for_workspace(self, workspace_id: int) -> List[WorkspaceInvitationInDB]:
        pass

    @abstractmethod
    def get_invitation_by_code(self, invitation_code: str) -> Optional[WorkspaceInvitationInDB]:
        pass


class WorkspaceMemberRepository(BaseRepository[int, WorkspaceMemberCreate, WorkspaceMemberUpdate, WorkspaceMemberInDB]):
    @abstractmethod
    def get_for_user(self, user_id: int) -> List[WorkspaceMemberInDB]:
        pass

    @abstractmethod
    def get_for_workspace(self, workspace_id: int) -> List[WorkspaceMemberInDB]:
        pass

    @abstractmethod
    def get_for_workspace_and_user(self, workspace_id: int, user_id: int) -> Optional[WorkspaceMemberInDB]:
        pass


class ProjectRepository(BaseWorkspaceScopedRepository[int, ProjectCreate, ProjectUpdate, ProjectInDB]):
    @abstractmethod
    def search(self, workspace_id: int, q: str) -> List[ProjectInDB]:
        pass


class RepositoryRepository(BaseWorkspaceScopedRepository[int, RepositoryCreate, RepositoryUpdate, RepositoryInDB]):
    @abstractmethod
    def get_by_clone_url(self, workspace_id: int, clone_url: str) -> Optional[RepositoryInDB]:
        pass

    @abstractmethod
    def search(self, workspace_id: int, q: str) -> List[RepositoryInDB]:
        pass

    def create_or_update_by_clone_url(
        self, workspace_id: int, obj: Union[RepositoryCreate, RepositoryUpdate, RepositoryInDB]
    ) -> RepositoryInDB:
        existing = self.get_by_clone_url(workspace_id, obj.clone_url)
        if existing:
            return self.update(workspace_id=workspace_id, id_=existing.id, obj=RepositoryUpdate(**obj.dict()))
        else:
            return self.create(workspace_id=workspace_id, obj=cast(RepositoryCreate, obj))


class ITSProjectRepository(BaseWorkspaceScopedRepository[int, ITSProjectCreate, ITSProjectUpdate, ITSProjectInDB]):
    @abstractmethod
    def get_by_api_url(self, workspace_id: int, api_url: str) -> Optional[ITSProjectInDB]:
        pass

    @abstractmethod
    def search(self, workspace_id: int, q: str) -> List[ITSProjectInDB]:
        pass

    def create_or_update_by_api_url(
        self, workspace_id: int, obj: Union[ITSProjectCreate, ITSProjectUpdate, ITSProjectInDB]
    ) -> ITSProjectInDB:
        existing = self.get_by_api_url(workspace_id, obj.api_url)
        if existing:
            return self.update(workspace_id=workspace_id, id_=existing.id, obj=ITSProjectUpdate(**obj.dict()))
        else:
            return self.create(workspace_id=workspace_id, obj=cast(ITSProjectCreate, obj))


class ProjectRepositoryRepository(
    BaseWorkspaceScopedRepository[int, ProjectRepositoryCreate, ProjectRepositoryUpdate, ProjectRepositoryInDB]
):
    @abstractmethod
    def get_repo_ids_for_project(self, workspace_id: int, project_id: int) -> List[int]:
        pass

    @abstractmethod
    def add_repo_ids_to_project(self, workspace_id: int, project_id: int, repo_ids: List[int]):
        pass

    @abstractmethod
    def remove_repo_ids_from_project(self, workspace_id: int, project_id: int, repo_ids: List[int]):
        pass

    def update_project_repositories(
        self, workspace_id: int, project_id: int, repo_ids: List[int]
    ) -> Tuple[List[int], List[int], List[int]]:
        current_ids = self.get_repo_ids_for_project(workspace_id=workspace_id, project_id=project_id)
        ids_needs_addition = [r_id for r_id in repo_ids if r_id not in current_ids]
        ids_needs_removal = [r_id for r_id in current_ids if r_id not in repo_ids]
        ids_kept = [r_id for r_id in current_ids if r_id in repo_ids]
        if ids_needs_addition:
            self.add_repo_ids_to_project(workspace_id, project_id, ids_needs_addition)
        if ids_needs_removal:
            self.remove_repo_ids_from_project(workspace_id, project_id, ids_needs_removal)
        return ids_needs_addition, ids_needs_removal, ids_kept


class ProjectITSProjectRepository(
    BaseWorkspaceScopedRepository[int, ProjectITSProjectCreate, ProjectITSProjectUpdate, ProjectITSProjectInDB]
):
    @abstractmethod
    def get_itsp_ids_for_project(self, workspace_id: int, project_id: int) -> List[int]:
        pass

    @abstractmethod
    def add_itsp_ids_to_project(self, workspace_id: int, project_id: int, itsp_ids: List[int]):
        pass

    @abstractmethod
    def remove_itsp_ids_from_project(self, workspace_id: int, project_id: int, itsp_ids: List[int]):
        pass

    def update_its_projects(
        self, workspace_id: int, project_id: int, itsp_ids: List[int]
    ) -> Tuple[List[int], List[int], List[int]]:
        current_ids = self.get_itsp_ids_for_project(workspace_id=workspace_id, project_id=project_id)
        ids_needs_addition = [r_id for r_id in itsp_ids if r_id not in current_ids]
        ids_needs_removal = [r_id for r_id in current_ids if r_id not in itsp_ids]
        ids_kept = [r_id for r_id in current_ids if r_id in itsp_ids]
        if ids_needs_addition:
            self.add_itsp_ids_to_project(workspace_id, project_id, ids_needs_addition)
        if ids_needs_removal:
            self.remove_itsp_ids_from_project(workspace_id, project_id, ids_needs_removal)
        return ids_needs_addition, ids_needs_removal, ids_kept


class DashboardRepository(BaseWorkspaceScopedRepository[int, DashboardCreate, DashboardUpdate, DashboardInDB]):
    @abstractmethod
    def search(self, workspace_id: int, q: str) -> List[DashboardInDB]:
        pass


class ChartRepository(BaseWorkspaceScopedRepository[int, ChartCreate, ChartUpdate, ChartInDB]):
    @abstractmethod
    def search(self, workspace_id: int, q: str) -> List[ChartInDB]:
        pass


class RepoDFMixin(ABC):
    @abstractmethod
    def get_repo_df(self, workspace_id: int, repo_id: int) -> pandas.DataFrame:
        pass


class ExtractedCommitRepository(
    RepoDFMixin,
    BaseWorkspaceScopedRepository[ExtractedCommitId, ExtractedCommit, ExtractedCommit, ExtractedCommit],
):
    @abstractmethod
    def count(
        self,
        workspace_id: int,
        repository_ids: Optional[List[int]] = None,
        from_: Optional[datetime] = None,
        to_: Optional[datetime] = None,
        keywords: Optional[List[str]] = None,
    ) -> int:
        pass


class ExtractedPatchRepository(
    RepoDFMixin, BaseWorkspaceScopedRepository[ExtractedPatchId, ExtractedPatch, ExtractedPatch, ExtractedPatch]
):
    pass


class ExtractedCommitBranchRepository(
    RepoDFMixin,
    BaseWorkspaceScopedRepository[
        ExtractedCommitBranchId, ExtractedCommitBranch, ExtractedCommitBranch, ExtractedCommitBranch
    ],
):
    pass


class ExtractedPatchRewriteRepository(
    RepoDFMixin,
    BaseWorkspaceScopedRepository[
        ExtractedPatchRewriteId, ExtractedPatchRewrite, ExtractedPatchRewrite, ExtractedPatchRewrite
    ],
):
    pass


class CalculatedCommitRepository(
    RepoDFMixin,
    BaseWorkspaceScopedRepository[CalculatedCommitId, CalculatedCommit, CalculatedCommit, CalculatedCommit],
):
    @abstractmethod
    def select(
        self,
        workspace_id: int,
        repository_ids: Optional[List[int]] = None,
        from_: Optional[datetime] = None,
        to_: Optional[datetime] = None,
        author_ids: Optional[List[int]] = None,
        is_merge: Optional[bool] = None,
        keywords: Optional[List[str]] = None,
        limit: int = 100,
        offset: int = 0,
    ) -> Iterable[CalculatedCommit]:
        pass

    @abstractmethod
    def count(
        self,
        workspace_id: int,
        repository_ids: Optional[List[int]] = None,
        from_: Optional[datetime] = None,
        to_: Optional[datetime] = None,
        author_ids: Optional[List[int]] = None,
        is_merge: Optional[bool] = None,
        keywords: Optional[List[str]] = None,
    ) -> int:
        pass


class CalculatedPatchRepository(
    RepoDFMixin,
    BaseWorkspaceScopedRepository[CalculatedPatchId, CalculatedPatch, CalculatedPatch, CalculatedPatch],
):
    @abstractmethod
    def get_all_for_commit(self, workspace_id: int, commit_id: CalculatedCommitId) -> List[CalculatedPatch]:
        pass


class PullRequestRepository(
    RepoDFMixin,
    BaseWorkspaceScopedRepository[PullRequestId, PullRequest, PullRequest, PullRequest],
):
    @abstractmethod
    def get_prs_updated_at(self, workspace_id: int, repository_id: int) -> Dict[int, datetime]:
        pass

    @abstractmethod
    def select(
        self,
        workspace_id: int,
        repository_ids: Optional[List[int]] = None,
        from_: Optional[datetime] = None,
        to_: Optional[datetime] = None,
        developer_ids: Optional[List[int]] = None,
        limit: int = 100,
        offset: int = 0,
    ) -> Iterable[PullRequest]:
        pass

    @abstractmethod
    def count(
        self,
        workspace_id: int,
        repository_ids: Optional[List[int]] = None,
        from_: Optional[datetime] = None,
        to_: Optional[datetime] = None,
        developer_ids: Optional[List[int]] = None,
    ) -> int:
        pass


class PullRequestCommitRepository(
    RepoDFMixin,
    BaseWorkspaceScopedRepository[PullRequestCommitId, PullRequestCommit, PullRequestCommit, PullRequestCommit],
):
    pass


class PullRequestCommentRepository(
    RepoDFMixin,
    BaseWorkspaceScopedRepository[PullRequestCommentId, PullRequestComment, PullRequestComment, PullRequestComment],
):
    pass


class PullRequestLabelRepository(
    RepoDFMixin,
    BaseWorkspaceScopedRepository[PullRequestLabelId, PullRequestLabel, PullRequestLabel, PullRequestLabel],
):
    pass


class AuthorRepository(BaseWorkspaceScopedRepository[int, AuthorCreate, AuthorUpdate, AuthorInDB]):
    @abstractmethod
    def search(self, workspace_id: int, q: str) -> List[AuthorInDB]:
        pass


class TeamRepository(BaseWorkspaceScopedRepository[int, TeamCreate, TeamUpdate, TeamInDB]):
    pass


class TeamMemberRepository(BaseWorkspaceScopedRepository[int, TeamMemberCreate, TeamMemberUpdate, TeamMemberInDB]):
    @abstractmethod
    def add_members_to_team(self, workspace_id: int, team_id: int, author_ids: List[int]) -> List[TeamMemberInDB]:
        pass

    @abstractmethod
    def remove_members_from_team(self, workspace_id: int, team_id: int, author_ids: List[int]) -> int:
        pass

    @abstractmethod
    def get_team_member_author_ids(self, workspace_id: int, team_id: int) -> List[int]:
        pass

    @abstractmethod
    def get_author_team_ids(self, workspace_id: int, author_id: int) -> List[int]:
        pass

    def remove_all_members_from_team(self, workspace_id: int, team_id) -> int:
        author_ids = self.get_team_member_author_ids(workspace_id, team_id)
        return self.remove_members_from_team(workspace_id, team_id, author_ids)


class EmailLogRepository(BaseRepository[int, EmailLogCreate, EmailLogUpdate, EmailLogInDB]):
    def schedule_email(self, user_id: int, template_name: str, scheduled_at: Optional[datetime] = None) -> EmailLogInDB:
        email_log_create = EmailLogCreate(
            user_id=user_id,
            template_name=template_name,
            status="scheduled",
            scheduled_at=scheduled_at or datetime.utcnow(),
        )
        return self.create(email_log_create)

    @abstractmethod
    def email_log_status_update(self, user_id: int, template_name: str, status: str) -> Optional[EmailLogInDB]:
        pass

    @abstractmethod
    def get_emails_to_send(self) -> List[EmailLogInDB]:
        pass

    @abstractmethod
    def cancel_email(self, user_id: int, template: str) -> Optional[EmailLogInDB]:
        pass<|MERGE_RESOLUTION|>--- conflicted
+++ resolved
@@ -1,10 +1,10 @@
 # pylint: disable=unsubscriptable-object
+from datetime import datetime
 from abc import ABC, abstractmethod
-from datetime import datetime
+
 from typing import Iterable, Optional, List, Tuple, Dict, Union, cast
 
 import pandas
-
 from gitential2.datatypes import (
     UserCreate,
     UserUpdate,
@@ -20,15 +20,44 @@
     CredentialInDB,
     AccessLog,
 )
+from gitential2.datatypes.calculated import CalculatedCommit, CalculatedCommitId, CalculatedPatch, CalculatedPatchId
+from gitential2.datatypes.api_keys import PersonalAccessToken, WorkspaceAPIKey
+
+from gitential2.datatypes.pull_requests import (
+    PullRequest,
+    PullRequestId,
+    PullRequestComment,
+    PullRequestCommentId,
+    PullRequestCommit,
+    PullRequestCommitId,
+    PullRequestLabel,
+    PullRequestLabelId,
+)
+from gitential2.datatypes.reseller_codes import ResellerCode
+from gitential2.datatypes.subscriptions import SubscriptionCreate, SubscriptionUpdate, SubscriptionInDB
 from gitential2.datatypes.access_approvals import AccessApprovalCreate, AccessApprovalUpdate, AccessApprovalInDB
+from gitential2.datatypes.projects import ProjectCreate, ProjectUpdate, ProjectInDB
+from gitential2.datatypes.repositories import RepositoryCreate, RepositoryInDB, RepositoryUpdate
+from gitential2.datatypes.its_projects import ITSProjectCreate, ITSProjectUpdate, ITSProjectInDB
+from gitential2.datatypes.project_repositories import (
+    ProjectRepositoryCreate,
+    ProjectRepositoryInDB,
+    ProjectRepositoryUpdate,
+)
+from gitential2.datatypes.project_its_projects import (
+    ProjectITSProjectCreate,
+    ProjectITSProjectUpdate,
+    ProjectITSProjectInDB,
+)
 from gitential2.datatypes.authors import AuthorCreate, AuthorUpdate, AuthorInDB
-from gitential2.datatypes.calculated import CalculatedCommit, CalculatedCommitId, CalculatedPatch, CalculatedPatchId
-<<<<<<< HEAD
-from gitential2.datatypes.email_log import (
-    EmailLogCreate,
-    EmailLogUpdate,
-    EmailLogInDB,
-)
+from gitential2.datatypes.teams import TeamCreate, TeamUpdate, TeamInDB
+from gitential2.datatypes.teammembers import TeamMemberCreate, TeamMemberInDB, TeamMemberUpdate
+from gitential2.datatypes.workspace_invitations import (
+    WorkspaceInvitationCreate,
+    WorkspaceInvitationUpdate,
+    WorkspaceInvitationInDB,
+)
+from gitential2.datatypes.workspacemember import WorkspaceMemberCreate, WorkspaceMemberUpdate, WorkspaceMemberInDB
 from gitential2.datatypes.extraction import (
     ExtractedCommit,
     ExtractedCommitId,
@@ -39,44 +68,12 @@
     ExtractedCommitBranch,
     ExtractedCommitBranchId,
 )
-from gitential2.datatypes.its_projects import ITSProjectCreate, ITSProjectUpdate, ITSProjectInDB
-from gitential2.datatypes.pats import PersonalAccessToken
-from gitential2.datatypes.project_its_projects import (
-    ProjectITSProjectCreate,
-    ProjectITSProjectUpdate,
-    ProjectITSProjectInDB,
-)
-from gitential2.datatypes.project_repositories import (
-    ProjectRepositoryCreate,
-    ProjectRepositoryInDB,
-    ProjectRepositoryUpdate,
-)
-from gitential2.datatypes.projects import ProjectCreate, ProjectUpdate, ProjectInDB
-=======
-from gitential2.datatypes.api_keys import PersonalAccessToken, WorkspaceAPIKey
-
->>>>>>> 26f063cf
-from gitential2.datatypes.pull_requests import (
-    PullRequest,
-    PullRequestId,
-    PullRequestComment,
-    PullRequestCommentId,
-    PullRequestCommit,
-    PullRequestCommitId,
-    PullRequestLabel,
-    PullRequestLabelId,
-)
-from gitential2.datatypes.repositories import RepositoryCreate, RepositoryInDB, RepositoryUpdate
-from gitential2.datatypes.reseller_codes import ResellerCode
-from gitential2.datatypes.subscriptions import SubscriptionCreate, SubscriptionUpdate, SubscriptionInDB
-from gitential2.datatypes.teammembers import TeamMemberCreate, TeamMemberInDB, TeamMemberUpdate
-from gitential2.datatypes.teams import TeamCreate, TeamUpdate, TeamInDB
-from gitential2.datatypes.workspace_invitations import (
-    WorkspaceInvitationCreate,
-    WorkspaceInvitationUpdate,
-    WorkspaceInvitationInDB,
-)
-from gitential2.datatypes.workspacemember import WorkspaceMemberCreate, WorkspaceMemberUpdate, WorkspaceMemberInDB
+from gitential2.datatypes.email_log import (
+    EmailLogCreate,
+    EmailLogUpdate,
+    EmailLogInDB,
+)
+
 from .repositories_base import BaseRepository, BaseWorkspaceScopedRepository
 from ...datatypes.charts import ChartCreate, ChartUpdate, ChartInDB
 from ...datatypes.dashboards import DashboardInDB, DashboardCreate, DashboardUpdate
