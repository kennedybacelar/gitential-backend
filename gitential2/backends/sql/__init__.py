from datetime import datetime

import json
from typing import Any, Tuple, Set
from threading import Lock
import pandas as pd
import sqlalchemy as sa
from ibis.backends.postgres import connect
from sqlalchemy.sql import and_, select

from fastapi.encoders import jsonable_encoder

from gitential2.datatypes.extraction import (
    ExtractedCommit,
    ExtractedKind,
    ExtractedPatch,
    ExtractedPatchRewrite,
)
from gitential2.datatypes.subscriptions import SubscriptionInDB
from gitential2.datatypes.pull_requests import PullRequest
from gitential2.extraction.output import OutputHandler
from gitential2.datatypes.teammembers import TeamMemberInDB
from gitential2.datatypes.teams import TeamInDB
from gitential2.datatypes.stats import IbisTables
from gitential2.datatypes import (
    UserInDB,
    UserInfoInDB,
    CredentialInDB,
    WorkspaceInDB,
    ProjectInDB,
    RepositoryInDB,
    ProjectRepositoryInDB,
    WorkspaceMemberInDB,
    AuthorInDB,
)
<<<<<<< HEAD
from gitential2.datatypes.email_log import EmailLogInDB

=======
from gitential2.datatypes.calculated import CalculatedCommit, CalculatedPatch
>>>>>>> 9368d895
from gitential2.settings import GitentialSettings

from ..base import GitentialBackend
from ..base.mixins import WithRepositoriesMixin

from .tables import (
    access_log_table,
    email_log_table,
    users_table,
    user_infos_table,
    credentials_table,
    workspaces_table,
    workspace_members_table,
    metadata,
    subscriptions_table,
    get_workspace_metadata,
)

from .repositories import (
    SQLAccessLogRepository,
    SQLAuthorRepository,
<<<<<<< HEAD
    SQLEmailLogRepository,
=======
    SQLCalculatedPatchRepository,
>>>>>>> 9368d895
    SQLProjectRepositoryRepository,
    SQLPullRequestRepository,
    SQLRepositoryRepository,
    SQLTeamMemberRepository,
    SQLTeamRepository,
    SQLUserRepository,
    SQLSubscriptionRepository,
    SQLUserInfoRepository,
    SQLCredentialRepository,
    SQLWorkspaceRepository,
    SQLWorkspaceMemberRepository,
    SQLProjectRepository,
    SQLExtractedCommitRepository,
    SQLExtractedPatchRepository,
    SQLExtractedPatchRewriteRepository,
    SQLCalculatedCommitRepository,
)


def json_dumps(obj):
    return json.dumps(jsonable_encoder(obj))


class SQLGitentialBackend(WithRepositoriesMixin, GitentialBackend):
    def __init__(self, settings: GitentialSettings):
        super().__init__(settings)
        self._ibis_conn = None
        self._ibis_lock = Lock()
        self._engine = sa.create_engine(
            settings.connections.database_url, json_serializer=json_dumps, pool_pre_ping=True
        )
        self._metadata = metadata
        self._metadata.create_all(self._engine)

        self._users = SQLUserRepository(table=users_table, engine=self._engine, in_db_cls=UserInDB)
        self._access_logs = SQLAccessLogRepository(table=access_log_table, engine=self._engine)
        self._subscriptions = SQLSubscriptionRepository(
            table=subscriptions_table, engine=self._engine, in_db_cls=SubscriptionInDB
        )
        self._user_infos = SQLUserInfoRepository(table=user_infos_table, engine=self._engine, in_db_cls=UserInfoInDB)
        self._credentials = SQLCredentialRepository(
            table=credentials_table, engine=self._engine, in_db_cls=CredentialInDB
        )
        self._workspaces = SQLWorkspaceRepository(table=workspaces_table, engine=self._engine, in_db_cls=WorkspaceInDB)
        self._workspace_members = SQLWorkspaceMemberRepository(
            table=workspace_members_table, engine=self._engine, in_db_cls=WorkspaceMemberInDB
        )

        self._workspace_tables, _ = get_workspace_metadata(schema=None)

        self._projects = SQLProjectRepository(
            table=self._workspace_tables.tables["projects"],
            engine=self._engine,
            metadata=self._workspace_tables,
            in_db_cls=ProjectInDB,
        )

        self._repositories = SQLRepositoryRepository(
            table=self._workspace_tables.tables["repositories"],
            engine=self._engine,
            metadata=self._workspace_tables,
            in_db_cls=RepositoryInDB,
        )
        self._project_repositories = SQLProjectRepositoryRepository(
            table=self._workspace_tables.tables["project_repositories"],
            engine=self._engine,
            metadata=self._workspace_tables,
            in_db_cls=ProjectRepositoryInDB,
        )
        self._authors = SQLAuthorRepository(
            table=self._workspace_tables.tables["authors"],
            engine=self._engine,
            metadata=self._workspace_tables,
            in_db_cls=AuthorInDB,
        )

        self._teams = SQLTeamRepository(
            table=self._workspace_tables.tables["teams"],
            engine=self._engine,
            metadata=self._workspace_tables,
            in_db_cls=TeamInDB,
        )
        self._team_members = SQLTeamMemberRepository(
            table=self._workspace_tables.tables["team_members"],
            engine=self._engine,
            metadata=self._workspace_tables,
            in_db_cls=TeamMemberInDB,
        )
        self._extracted_commits = SQLExtractedCommitRepository(
            table=self._workspace_tables.tables["extracted_commits"],
            engine=self._engine,
            metadata=self._workspace_tables,
            in_db_cls=ExtractedCommit,
        )

        self._extracted_patches = SQLExtractedPatchRepository(
            table=self._workspace_tables.tables["extracted_patches"],
            engine=self._engine,
            metadata=self._workspace_tables,
            in_db_cls=ExtractedPatch,
        )

        self._extracted_patch_rewrites = SQLExtractedPatchRewriteRepository(
            table=self._workspace_tables.tables["extracted_patch_rewrites"],
            engine=self._engine,
            metadata=self._workspace_tables,
            in_db_cls=ExtractedPatchRewrite,
        )

        self._calculated_commits = SQLCalculatedCommitRepository(
            table=self._workspace_tables.tables["calculated_commits"],
            engine=self._engine,
            metadata=self._workspace_tables,
            in_db_cls=CalculatedCommit,
        )

        self._calculated_patches = SQLCalculatedPatchRepository(
            table=self._workspace_tables.tables["calculated_patches"],
            engine=self._engine,
            metadata=self._workspace_tables,
            in_db_cls=CalculatedPatch,
        )

        self._pull_requests = SQLPullRequestRepository(
            table=self._workspace_tables.tables["pull_requests"],
            engine=self._engine,
            metadata=self._workspace_tables,
            in_db_cls=PullRequest,
        )

        self._email_log = SQLEmailLogRepository(table=email_log_table, engine=self._engine, in_db_cls=EmailLogInDB)

    def _execute_query(self, query):
        with self._engine.connect() as connection:
            result = connection.execute(query)
            return result

    def _workspace_schema_name(self, workspace_id: int) -> str:
        return f"ws_{workspace_id}"

    def initialize_workspace(self, workspace_id: int):
        schema_name = self._workspace_schema_name(workspace_id)
        self._engine.execute(f"CREATE SCHEMA IF NOT EXISTS {schema_name};")
        workspace_metadata, _ = get_workspace_metadata(schema_name)
        workspace_metadata.create_all(self._engine)

    def output_handler(self, workspace_id: int) -> OutputHandler:
        return SQLOutputHandler(workspace_id=workspace_id, backend=self)

    def get_commit_ids_for_repository(self, workspace_id: int, repository_id: int) -> Set[str]:
        schema_name = self._workspace_schema_name(workspace_id)
        workspace_metadata, _ = get_workspace_metadata(schema_name)
        extracted_commits_table = workspace_metadata.tables[f"{schema_name}.extracted_commits"]
        query = select([extracted_commits_table.c.commit_id]).where(extracted_commits_table.c.repo_id == repository_id)
        with self._engine.connect() as connection:
            with connection.begin():
                result = connection.execute(query)
                return set(row["commit_id"] for row in result.fetchall())

    def get_extracted_dataframes(
        self, workspace_id: int, repository_id: int, from_: datetime, to_: datetime
    ) -> Tuple[pd.DataFrame, pd.DataFrame, pd.DataFrame]:

        # def _filter_by_repo(df, repo_id):
        #     return df[df["repo_id"] == repo_id]

        schema_name = self._workspace_schema_name(workspace_id)
        workspace_metadata, _ = get_workspace_metadata(schema_name)
        extracted_commits_table = workspace_metadata.tables[f"{schema_name}.extracted_commits"]
        extracted_patches_table = workspace_metadata.tables[f"{schema_name}.extracted_patches"]
        extracted_patch_rewrites_table = workspace_metadata.tables[f"{schema_name}.extracted_patch_rewrites"]

        schema_name = self._workspace_schema_name(workspace_id)
        extracted_commits_df = pd.read_sql_query(
            extracted_commits_table.select().where(
                and_(
                    extracted_commits_table.c.atime >= from_,
                    extracted_commits_table.c.atime < to_,
                    extracted_commits_table.c.repo_id == repository_id,
                )
            ),
            con=self._engine,
        )

        extracted_patches_join_ = extracted_patches_table.join(
            extracted_commits_table,
            and_(
                extracted_commits_table.c.repo_id == extracted_patches_table.c.repo_id,
                extracted_commits_table.c.commit_id == extracted_patches_table.c.commit_id,
            ),
        )
        extracted_patches_query_ = (
            select([extracted_patches_table])
            .select_from(extracted_patches_join_)
            .where(
                and_(
                    extracted_commits_table.c.atime >= from_,
                    extracted_commits_table.c.atime < to_,
                    extracted_patches_table.c.repo_id == repository_id,
                )
            )
        )

        extracted_patches_df = pd.read_sql_query(
            extracted_patches_query_,
            con=self._engine,
        )

        extracted_patch_rewrites_df = pd.read_sql_query(
            extracted_patch_rewrites_table.select().where(
                and_(
                    extracted_patch_rewrites_table.c.rewritten_atime >= from_,
                    extracted_patch_rewrites_table.c.rewritten_atime < to_,
                    extracted_patch_rewrites_table.c.repo_id == repository_id,
                )
            ),
            #                schema=schema_name,
            con=self._engine,
        )
        # print("megy a select", extracted_commits_df)

        return extracted_commits_df, extracted_patches_df, extracted_patch_rewrites_df

    def get_ibis_tables(self, workspace_id: int) -> Any:
        with self._ibis_lock:
            ibis_conn = self._get_ibis_conn()
            ibis_schema = ibis_conn.schema(self._workspace_schema_name(workspace_id))
            ret = IbisTables()
            ret.conn = ibis_conn
            ret.pull_requests = ibis_schema.pull_requests
            ret.commits = ibis_schema.calculated_commits
            ret.patches = ibis_schema.calculated_patches
            ret.authors = ibis_schema.authors
            return ret

    def _get_ibis_conn(self):
        if not self._ibis_conn:
            self._ibis_conn = connect(url=self.settings.connections.database_url)
        return self._ibis_conn

    def save_calculated_dataframes(
        self,
        workspace_id: int,
        repository_id: int,
        calculated_commits_df: pd.DataFrame,
        calculated_patches_df: pd.DataFrame,
        from_: datetime,
        to_: datetime,
    ):
        schema_name = self._workspace_schema_name(workspace_id)
        workspace_metadata, _ = get_workspace_metadata(schema_name)
        calculated_commits_table = workspace_metadata.tables[f"{schema_name}.calculated_commits"]
        calculated_patches_table = workspace_metadata.tables[f"{schema_name}.calculated_patches"]
        # print(calculated_commits_table.delete().where(calculated_commits_table.c.repo_id == repository_id))
        # print("itt vagyunk")
        calculated_commits_df = calculated_commits_df.reset_index().drop(["median_velocity_measured"], axis=1)
        calculated_patches_df = calculated_patches_df.reset_index()
        with self._engine.connect() as connection:
            with connection.begin():
                connection.execute(
                    calculated_commits_table.delete().where(
                        and_(
                            calculated_commits_table.c.repo_id == repository_id,
                            calculated_commits_table.c.date >= from_,
                            calculated_commits_table.c.date < to_,
                        )
                    )
                )
                connection.execute(
                    calculated_patches_table.delete().where(
                        and_(
                            calculated_patches_table.c.repo_id == repository_id,
                            calculated_patches_table.c.date >= from_,
                            calculated_patches_table.c.date < to_,
                        )
                    )
                )
                calculated_commits_df.to_sql(
                    name="calculated_commits", schema=schema_name, if_exists="append", con=connection, index=False
                )
                calculated_patches_df.to_sql(
                    name="calculated_patches", schema=schema_name, if_exists="append", con=connection, index=False
                )


class SQLOutputHandler(OutputHandler):
    def __init__(self, workspace_id: int, backend: GitentialBackend):
        self.workspace_id = workspace_id
        self.backend = backend

    def write(self, kind, value):
        repository = self._get_repository(kind)
        return repository.create_or_update(self.workspace_id, value)

    def _get_repository(self, kind):
        if kind == ExtractedKind.PULL_REQUEST:
            return self.backend.pull_requests
        elif kind == ExtractedKind.EXTRACTED_COMMIT:
            return self.backend.extracted_commits
        elif kind == ExtractedKind.EXTRACTED_PATCH:
            return self.backend.extracted_patches
        elif kind == ExtractedKind.EXTRACTED_PATCH_REWRITE:
            return self.backend.extracted_patch_rewrites
        else:
            raise ValueError("invalid kind")<|MERGE_RESOLUTION|>--- conflicted
+++ resolved
@@ -33,12 +33,9 @@
     WorkspaceMemberInDB,
     AuthorInDB,
 )
-<<<<<<< HEAD
 from gitential2.datatypes.email_log import EmailLogInDB
 
-=======
 from gitential2.datatypes.calculated import CalculatedCommit, CalculatedPatch
->>>>>>> 9368d895
 from gitential2.settings import GitentialSettings
 
 from ..base import GitentialBackend
@@ -60,11 +57,8 @@
 from .repositories import (
     SQLAccessLogRepository,
     SQLAuthorRepository,
-<<<<<<< HEAD
     SQLEmailLogRepository,
-=======
     SQLCalculatedPatchRepository,
->>>>>>> 9368d895
     SQLProjectRepositoryRepository,
     SQLPullRequestRepository,
     SQLRepositoryRepository,
