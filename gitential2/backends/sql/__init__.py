--- conflicted
+++ resolved
@@ -1,29 +1,17 @@
+from datetime import datetime
 import json
-from datetime import datetime
+from typing import Any, Tuple, Set
 from threading import Lock
-from typing import Any, Tuple, Set
-
-import ibis
+
 import pandas as pd
 import sqlalchemy as sa
-from fastapi.encoders import jsonable_encoder
+import ibis
 from ibis.expr.types import TableExpr
 from sqlalchemy.sql import and_, select
 
-from gitential2.datatypes import (
-    UserInDB,
-    UserInfoInDB,
-    CredentialInDB,
-    WorkspaceInDB,
-    ProjectInDB,
-    RepositoryInDB,
-    ProjectRepositoryInDB,
-    WorkspaceMemberInDB,
-    AuthorInDB,
-)
+from fastapi.encoders import jsonable_encoder
 from gitential2.datatypes.access_approvals import AccessApprovalInDB
-from gitential2.datatypes.calculated import CalculatedCommit, CalculatedPatch
-from gitential2.datatypes.email_log import EmailLogInDB
+
 from gitential2.datatypes.extraction import (
     ExtractedCommit,
     ExtractedKind,
@@ -41,17 +29,30 @@
 from gitential2.datatypes.its_projects import ITSProjectInDB
 from gitential2.datatypes.api_keys import PersonalAccessToken, WorkspaceAPIKey
 from gitential2.datatypes.project_its_projects import ProjectITSProjectInDB
+from gitential2.datatypes.reseller_codes import ResellerCode
+from gitential2.datatypes.subscriptions import SubscriptionInDB
 from gitential2.datatypes.pull_requests import PullRequest, PullRequestComment, PullRequestCommit, PullRequestLabel
-from gitential2.datatypes.reseller_codes import ResellerCode
-from gitential2.datatypes.stats import IbisTables
-from gitential2.datatypes.subscriptions import SubscriptionInDB
+from gitential2.extraction.output import OutputHandler
+from gitential2.datatypes.workspace_invitations import WorkspaceInvitationInDB
 from gitential2.datatypes.teammembers import TeamMemberInDB
 from gitential2.datatypes.teams import TeamInDB
-from gitential2.datatypes.workspace_invitations import WorkspaceInvitationInDB
-from gitential2.extraction.output import OutputHandler
+from gitential2.datatypes.stats import IbisTables
+from gitential2.datatypes import (
+    UserInDB,
+    UserInfoInDB,
+    CredentialInDB,
+    WorkspaceInDB,
+    ProjectInDB,
+    RepositoryInDB,
+    ProjectRepositoryInDB,
+    WorkspaceMemberInDB,
+    AuthorInDB,
+)
+
+from gitential2.datatypes.email_log import EmailLogInDB
+
+from gitential2.datatypes.calculated import CalculatedCommit, CalculatedPatch
 from gitential2.settings import GitentialSettings
-<<<<<<< HEAD
-=======
 
 from ..base import GitentialBackend, DashboardRepository
 from ..base.mixins import WithRepositoriesMixin
@@ -74,7 +75,6 @@
     get_workspace_metadata,
 )
 
->>>>>>> 26f063cf
 from .materialized_views import (
     _create_commits_v,
     _create_patches_v,
@@ -85,7 +85,7 @@
     _drop_pull_requests_v,
     _drop_pull_request_comments_v,
 )
-from .migrations import migrate_database, set_ws_migration_revision_after_create, migrate_workspace
+
 from .repositories import (
     SQLAccessApprovalRepository,
     SQLAccessLogRepository,
@@ -121,6 +121,7 @@
     SQLDashboardRepository,
     SQLChartRepository,
 )
+
 from .repositories_its import (
     SQLITSIssueRepository,
     SQLITSIssueChangeRepository,
@@ -128,24 +129,8 @@
     SQLITSIssueCommentRepository,
     SQLITSIssueLinkedIssueRepository,
 )
-from .tables import (
-    access_log_table,
-    email_log_table,
-    users_table,
-    reseller_codes_table,
-    access_approvals_table,
-    personal_access_tokens_table,
-    user_infos_table,
-    credentials_table,
-    workspaces_table,
-    workspace_invitations_table,
-    workspace_members_table,
-    metadata,
-    subscriptions_table,
-    get_workspace_metadata,
-)
-from ..base import GitentialBackend
-from ..base.mixins import WithRepositoriesMixin
+
+from .migrations import migrate_database, set_ws_migration_revision_after_create, migrate_workspace
 from ...datatypes.charts import ChartInDB
 from ...datatypes.dashboards import DashboardInDB
 
