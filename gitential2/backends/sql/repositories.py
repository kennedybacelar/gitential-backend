from typing import Iterable, Optional, Callable, List, Dict, Union, cast
import datetime as dt
import typing
import pandas as pd

import sqlalchemy as sa
from sqlalchemy import func
from sqlalchemy.sql import and_, select, desc, or_
from sqlalchemy.dialects.postgresql import insert
from gitential2.datatypes.access_approvals import AccessApprovalCreate, AccessApprovalInDB, AccessApprovalUpdate
from gitential2.datatypes.its_projects import ITSProjectCreate, ITSProjectInDB, ITSProjectUpdate
from gitential2.datatypes.api_keys import PersonalAccessToken, WorkspaceAPIKey
from gitential2.datatypes.project_its_projects import (
    ProjectITSProjectCreate,
    ProjectITSProjectInDB,
    ProjectITSProjectUpdate,
)
from gitential2.datatypes.reseller_codes import ResellerCode
from gitential2.exceptions import NotFoundException


from gitential2.datatypes import (
    UserCreate,
    UserUpdate,
    UserInDB,
    UserInfoCreate,
    UserInfoUpdate,
    UserInfoInDB,
    CredentialCreate,
    CredentialUpdate,
    CredentialInDB,
    WorkspaceCreate,
    WorkspaceUpdate,
    WorkspaceInDB,
)
from gitential2.datatypes.extraction import (
    ExtractedCommit,
    ExtractedCommitId,
    ExtractedPatch,
    ExtractedPatchId,
    ExtractedPatchRewriteId,
    ExtractedPatchRewrite,
    ExtractedCommitBranchId,
    ExtractedCommitBranch,
)
from gitential2.datatypes.pull_requests import (
    PullRequest,
    PullRequestComment,
    PullRequestCommentId,
    PullRequestCommit,
    PullRequestId,
    PullRequestCommitId,
    PullRequestLabel,
    PullRequestLabelId,
)
from gitential2.datatypes.access_log import AccessLog
from gitential2.datatypes.authors import AuthorCreate, AuthorInDB, AuthorUpdate
from gitential2.datatypes.teams import TeamCreate, TeamInDB, TeamUpdate

from gitential2.datatypes.workspacemember import WorkspaceMemberCreate, WorkspaceMemberUpdate, WorkspaceMemberInDB
from gitential2.datatypes.workspace_invitations import (
    WorkspaceInvitationCreate,
    WorkspaceInvitationUpdate,
    WorkspaceInvitationInDB,
)
from gitential2.datatypes.projects import ProjectCreate, ProjectUpdate, ProjectInDB
from gitential2.datatypes.repositories import RepositoryCreate, RepositoryUpdate, RepositoryInDB
from gitential2.datatypes.project_repositories import (
    ProjectRepositoryCreate,
    ProjectRepositoryUpdate,
    ProjectRepositoryInDB,
)
from gitential2.datatypes.teammembers import TeamMemberCreate, TeamMemberInDB, TeamMemberUpdate

from gitential2.datatypes.subscriptions import SubscriptionCreate, SubscriptionUpdate, SubscriptionInDB
from gitential2.datatypes.calculated import CalculatedCommit, CalculatedCommitId, CalculatedPatch, CalculatedPatchId
from gitential2.backends.base.repositories import (
    AccessApprovalRepository,
    BaseRepository,
    BaseWorkspaceScopedRepository,
    ITSProjectRepository,
    PersonalAccessTokenRepository,
    ProjectITSProjectRepository,
    ResellerCodeRepository,
    UserRepository,
    SubscriptionRepository,
    UserInfoRepository,
    CredentialRepository,
    WorkspaceRepository,
    WorkspaceMemberRepository,
    ProjectRepository,
    RepositoryRepository,
    ProjectRepositoryRepository,
    TeamRepository,
    EmailLogRepository,
    AccessLogRepository,
    AuthorRepository,
    CalculatedCommitRepository,
    CalculatedPatchRepository,
    ExtractedCommitRepository,
    ExtractedPatchRepository,
    ExtractedPatchRewriteRepository,
    PullRequestRepository,
    PullRequestCommitRepository,
    PullRequestCommentRepository,
    PullRequestLabelRepository,
    TeamMemberRepository,
    ExtractedCommitBranchRepository,
    WorkspaceInvitationRepository,
<<<<<<< HEAD
    WorkspaceAPIKeyRepository,
=======
    DashboardRepository,
>>>>>>> d8c62f4b
)

from gitential2.datatypes.email_log import (
    EmailLogCreate,
    EmailLogUpdate,
    EmailLogInDB,
)

from ..base import (
    IdType,
    CreateType,
    UpdateType,
    InDBType,
)
from ...datatypes.dashboards import DashboardCreate, DashboardUpdate, DashboardInDB

fetchone_ = lambda result: result.fetchone()
fetchall_ = lambda result: result.fetchall()
inserted_primary_key_ = lambda result: result.inserted_primary_key[0]
rowcount_ = lambda result: result.rowcount


def convert_times_to_utc(values_dict: dict) -> dict:
    def _convert_to_utc_if_dt(v):
        if isinstance(v, dt.datetime):
            if v.tzinfo != dt.timezone.utc:
                return v.astimezone(dt.timezone.utc)
            else:
                return v
        else:
            return v

    return {k: _convert_to_utc_if_dt(v) for k, v in values_dict.items()}


class SQLAccessLogRepository(AccessLogRepository):
    def __init__(self, table: sa.Table, engine: sa.engine.Engine):
        self.table = table
        self.engine = engine

    def create(self, log: AccessLog) -> AccessLog:
        query = self.table.insert().values(**convert_times_to_utc(log.dict()))
        self._execute_query(query)
        return log

    def last_interaction(self, user_id: int) -> Optional[AccessLog]:
        query = (
            self.table.select()
            .where(self.table.c.user_id == user_id)
            .order_by(
                desc(self.table.c.log_time),
            )
        )
        row = self._execute_query(query, callback_fn=fetchone_)
        return AccessLog(**row) if row else None

    def _execute_query(self, query, callback_fn=lambda result: result):
        with self.engine.connect() as connection:
            result = connection.execute(query)
            return callback_fn(result)


class SQLRepository(BaseRepository[IdType, CreateType, UpdateType, InDBType]):  # pylint: disable=unsubscriptable-object
    def __init__(self, table: sa.Table, engine: sa.engine.Engine, in_db_cls: Callable[..., InDBType]):
        self.table = table
        self.engine = engine
        self.in_db_cls = in_db_cls

    def identity(self, id_: IdType):
        return self.table.c.id == id_

    def get(self, id_: IdType) -> Optional[InDBType]:
        query = self.table.select().where(self.identity(id_)).limit(1)
        row = self._execute_query(query, callback_fn=fetchone_)
        return self.in_db_cls(**row) if row else None

    def get_or_error(self, id_: IdType) -> InDBType:
        query = self.table.select().where(self.identity(id_)).limit(1)
        row = self._execute_query(query, callback_fn=fetchone_)
        return self.in_db_cls(**row)

    def create(self, obj: CreateType) -> InDBType:
        query = self.table.insert().values(**convert_times_to_utc(obj.dict()))
        id_ = self._execute_query(query, callback_fn=inserted_primary_key_)
        return self.get_or_error(id_)

    def create_or_update(self, obj: Union[CreateType, UpdateType, InDBType]) -> InDBType:
        id_ = getattr(obj, "id_", None)
        if not id_:
            return self.create(cast(CreateType, obj))
        else:
            values_dict = convert_times_to_utc(obj.dict(exclude_unset=True))
            if "updated_at" in self.table.columns.keys() and "updated_at" not in values_dict:
                values_dict["updated_at"] = dt.datetime.utcnow()
            query = (
                insert(self.table)
                .values(**values_dict)
                .on_conflict_do_update(constraint=f"{self.table.name}_pkey", set_=values_dict)
            )
            self._execute_query(query)
            return self.get_or_error(id_)

    def insert(self, id_: IdType, obj: InDBType) -> InDBType:
        values_dict = convert_times_to_utc(obj.dict(exclude_unset=True))
        values_dict["id"] = id_
        if "updated_at" in self.table.columns.keys() and "updated_at" not in values_dict:
            values_dict["updated_at"] = dt.datetime.utcnow()

        query = self.table.insert().values(**values_dict)
        self._execute_query(query)
        return self.get_or_error(id_)

    def update(self, id_: IdType, obj: UpdateType) -> InDBType:
        update_dict = convert_times_to_utc(obj.dict(exclude_unset=True))
        if "updated_at" in self.table.columns.keys() and "updated_at" not in update_dict:
            update_dict["updated_at"] = dt.datetime.utcnow()

        query = self.table.update().where(self.identity(id_)).values(**update_dict)
        self._execute_query(query)
        return self.get_or_error(id_)

    def delete(self, id_: IdType) -> int:
        query = self.table.delete().where(self.identity(id_))
        return self._execute_query(query, callback_fn=rowcount_)

    def all(self) -> Iterable[InDBType]:
        query = self.table.select()
        rows = self._execute_query(query, callback_fn=fetchall_)
        return (self.in_db_cls(**row) for row in rows)

    def _execute_query(self, query, callback_fn=lambda result: result):
        with self.engine.connect() as connection:
            result = connection.execute(query)
            return callback_fn(result)

    def truncate(self):
        query = f"TRUNCATE TABLE {self.table.name} CASCADE;"
        self._execute_query(query)

    def reset_primary_key_id(self):
        query = (
            f"SELECT pg_catalog.setval(pg_get_serial_sequence('{self.table.name}', 'id'), "
            f"(SELECT coalesce(max(id), 1) FROM {self.table.name}));"
        )
        self._execute_query(query)


class SQLWorkspaceScopedRepository(
    BaseWorkspaceScopedRepository[IdType, CreateType, UpdateType, InDBType]
):  # pylint: disable=unsubscriptable-object
    def __init__(
        self, table: sa.Table, metadata: sa.MetaData, engine: sa.engine.Engine, in_db_cls: Callable[..., InDBType]
    ):
        self.table = table
        self.engine = engine
        self.metadata = metadata
        self.in_db_cls = in_db_cls

    def identity(self, id_: IdType):
        return self.table.c.id == id_

    def get(self, workspace_id: int, id_: IdType) -> Optional[InDBType]:
        query = self.table.select().where(self.identity(id_)).limit(1)
        row = self._execute_query(query, workspace_id=workspace_id, callback_fn=fetchone_)
        return self.in_db_cls(**row) if row else None

    def get_or_error(self, workspace_id: int, id_: IdType) -> InDBType:
        query = self.table.select().where(self.identity(id_)).limit(1)
        row = self._execute_query(query, workspace_id=workspace_id, callback_fn=fetchone_)
        if row:
            return self.in_db_cls(**row)
        else:
            raise NotFoundException("Object not found")

    def create(self, workspace_id: int, obj: CreateType) -> InDBType:
        query = self.table.insert().values(**convert_times_to_utc(obj.dict()))
        id_ = self._execute_query(query, workspace_id=workspace_id, callback_fn=inserted_primary_key_)
        return self.get_or_error(workspace_id, id_)

    def create_or_update(self, workspace_id: int, obj: Union[CreateType, UpdateType, InDBType]) -> InDBType:
        id_ = getattr(obj, "id_", None)
        if not id_:
            return self.create(workspace_id, cast(CreateType, obj))
        else:
            values_dict = convert_times_to_utc(obj.dict(exclude_unset=True))
            if "updated_at" in self.table.columns.keys() and "updated_at" not in values_dict:
                values_dict["updated_at"] = dt.datetime.utcnow()
            query = (
                insert(self.table)
                .values(**values_dict)
                .on_conflict_do_update(constraint=f"{self.table.name}_pkey", set_=values_dict)
            )
            self._execute_query(query, workspace_id=workspace_id)
            return self.get_or_error(workspace_id, id_)

    def insert(self, workspace_id: int, id_: IdType, obj: InDBType) -> InDBType:
        values_dict = convert_times_to_utc(obj.dict(exclude_unset=True))
        values_dict["id"] = id_
        if "updated_at" in self.table.columns.keys() and "updated_at" not in values_dict:
            values_dict["updated_at"] = dt.datetime.utcnow()

        query = self.table.insert().values(**values_dict)
        self._execute_query(query, workspace_id=workspace_id)
        return self.get_or_error(workspace_id, id_)

    def update(self, workspace_id: int, id_: IdType, obj: UpdateType) -> InDBType:
        update_dict = convert_times_to_utc(obj.dict(exclude_unset=True))
        if "updated_at" in self.table.columns.keys() and "updated_at" not in update_dict:
            update_dict["updated_at"] = dt.datetime.utcnow()

        query = self.table.update().where(self.identity(id_)).values(**update_dict)
        self._execute_query(query, workspace_id=workspace_id)
        return self.get_or_error(workspace_id, id_)

    def delete(self, workspace_id: int, id_: IdType) -> int:
        query = self.table.delete().where(self.identity(id_))
        return self._execute_query(query, workspace_id=workspace_id, callback_fn=rowcount_)

    def all(self, workspace_id: int) -> Iterable[InDBType]:
        query = self.table.select()
        rows = self._execute_query(query, workspace_id=workspace_id, callback_fn=fetchall_)
        return (self.in_db_cls(**row) for row in rows)

    def iterate_all(self, workspace_id: int) -> Iterable[InDBType]:
        query = self.table.select()
        with self._connection_with_schema(workspace_id) as connection:
            proxy = connection.execution_options(stream_results=True).execute(query)
            while True:
                batch = proxy.fetchmany(10000)
                if not batch:
                    break
                for row in batch:
                    yield self.in_db_cls(**row)
            proxy.close()

    def truncate(self, workspace_id: int):
        schema_name = self._schema_name(workspace_id)
        query = f"TRUNCATE TABLE `{schema_name}`.`{self.table.name}`;"
        self._execute_query(query, workspace_id=workspace_id)

    def reset_primary_key_id(self, workspace_id: int):
        schema_name = self._schema_name(workspace_id)
        # query = f"ALTER SEQUENCE {schema_name}.{self.table.name}_id_seq RESTART WITH (SELECT max(id)+1 FROM {schema_name}.{self.table.name});"
        query = (
            f"SELECT pg_catalog.setval(pg_get_serial_sequence('{schema_name}.{self.table.name}', 'id'), "
            f"(SELECT coalesce(max(id), 1) FROM {schema_name}.{self.table.name}));"
        )
        self._execute_query(query, workspace_id)

    def _execute_query(
        self, query, workspace_id, values: Optional[List[dict]] = None, callback_fn=lambda result: result
    ):
        with self._connection_with_schema(workspace_id) as connection:
            if values:
                result = connection.execute(query, values)
            else:
                result = connection.execute(query)
            return callback_fn(result)

    def _schema_name(self, workspace_id):
        return f"ws_{workspace_id}"

    def _connection_with_schema(self, workspace_id):
        return self.engine.connect().execution_options(schema_translate_map={None: self._schema_name(workspace_id)})


class SQLUserRepository(UserRepository, SQLRepository[int, UserCreate, UserUpdate, UserInDB]):
    def get_by_email(self, email: str) -> Optional[UserInDB]:
        query = self.table.select().where(self.table.c.email == email)
        result = self._execute_query(query)
        row = result.fetchone()
        return UserInDB(**row) if row else None


class SQLResellerCodeRepository(ResellerCodeRepository, SQLRepository[str, ResellerCode, ResellerCode, ResellerCode]):

    pass


class SQLPersonalAccessTokenRepository(
    PersonalAccessTokenRepository, SQLRepository[str, PersonalAccessToken, PersonalAccessToken, PersonalAccessToken]
):
    pass


class SQLWorkspaceAPIKeyRepository(
    WorkspaceAPIKeyRepository, SQLRepository[str, WorkspaceAPIKey, WorkspaceAPIKey, WorkspaceAPIKey]
):
    def get_all_api_keys_by_workspace_id(self, workspace_id: int) -> List[WorkspaceAPIKey]:
        query = self.table.select().where(self.table.c.workspace_id == workspace_id)
        rows = self._execute_query(query, callback_fn=fetchall_)
        return [WorkspaceAPIKey(**row) for row in rows]

    def get_single_api_key_by_workspace_id(self, workspace_id: int):
        query = self.table.select().where(self.table.c.workspace_id == workspace_id)
        row = self._execute_query(query, callback_fn=fetchone_)
        if row:
            return WorkspaceAPIKey(**row)
        return None


class SQLAccessApprovalRepository(
    AccessApprovalRepository, SQLRepository[int, AccessApprovalCreate, AccessApprovalUpdate, AccessApprovalInDB]
):
    pass


class SQLSubscriptionRepository(
    SubscriptionRepository, SQLRepository[int, SubscriptionCreate, SubscriptionUpdate, SubscriptionInDB]
):
    def get_subscriptions_for_user(self, user_id: int) -> List[SubscriptionInDB]:
        query = self.table.select().where(self.table.c.user_id == user_id)
        rows = self._execute_query(query, callback_fn=fetchall_)
        return [SubscriptionInDB(**row) for row in rows]


class SQLUserInfoRepository(UserInfoRepository, SQLRepository[int, UserInfoCreate, UserInfoUpdate, UserInfoInDB]):
    def get_by_sub_and_integration(self, sub: str, integration_name: str) -> Optional[UserInfoInDB]:
        query = self.table.select().where(
            and_(self.table.c.sub == sub, self.table.c.integration_name == integration_name)
        )
        row = self._execute_query(query, callback_fn=fetchone_)
        return UserInfoInDB(**row) if row else None

    def get_for_user(self, user_id: int) -> List[UserInfoInDB]:
        query = self.table.select().where(self.table.c.user_id == user_id)
        rows = self._execute_query(query, callback_fn=fetchall_)
        return [UserInfoInDB(**row) for row in rows]

    def get_by_email(self, email: str) -> Optional[UserInfoInDB]:
        query = self.table.select().where(self.table.c.email == email)
        row = self._execute_query(query, callback_fn=fetchone_)
        return UserInfoInDB(**row) if row else None


class SQLCredentialRepository(
    CredentialRepository, SQLRepository[int, CredentialCreate, CredentialUpdate, CredentialInDB]
):
    def get_by_user_and_integration(self, owner_id: int, integration_name: str) -> Optional[CredentialInDB]:
        query = self.table.select().where(
            and_(self.table.c.owner_id == owner_id, self.table.c.integration_name == integration_name)
        )
        row = self._execute_query(query, callback_fn=fetchone_)
        return CredentialInDB(**row) if row else None

    def get_for_user(self, owner_id) -> List[CredentialInDB]:
        query = self.table.select().where(self.table.c.owner_id == owner_id)
        rows = self._execute_query(query, callback_fn=fetchall_)
        return [CredentialInDB(**row) for row in rows]


class SQLWorkspaceRepository(WorkspaceRepository, SQLRepository[int, WorkspaceCreate, WorkspaceUpdate, WorkspaceInDB]):
    def get_worskpaces_by_ids(self, workspace_ids: List[int]) -> List[WorkspaceInDB]:
        query = self.table.select().where(self.table.c.id.in_(workspace_ids))
        rows = self._execute_query(query, callback_fn=fetchall_)
        return [WorkspaceInDB(**row) for row in rows]


class SQLWorkspaceInvitationRepository(
    WorkspaceInvitationRepository,
    SQLRepository[int, WorkspaceInvitationCreate, WorkspaceInvitationUpdate, WorkspaceInvitationInDB],
):
    def get_invitations_for_workspace(self, workspace_id: int) -> List[WorkspaceInvitationInDB]:
        query = self.table.select().where(self.table.c.workspace_id == workspace_id)
        rows = self._execute_query(query, callback_fn=fetchall_)
        return [WorkspaceInvitationInDB(**row) for row in rows]

    def get_invitation_by_code(self, invitation_code: str) -> Optional[WorkspaceInvitationInDB]:
        query = self.table.select().where(self.table.c.invitation_code == invitation_code)
        row = self._execute_query(query, callback_fn=fetchone_)
        return WorkspaceInvitationInDB(**row) if row else None


class SQLWorkspaceMemberRepository(
    WorkspaceMemberRepository,
    SQLRepository[int, WorkspaceMemberCreate, WorkspaceMemberUpdate, WorkspaceMemberInDB],
):
    def get_for_user(self, user_id: int) -> List[WorkspaceMemberInDB]:
        query = self.table.select().where(self.table.c.user_id == user_id)
        rows = self._execute_query(query, callback_fn=fetchall_)
        return [WorkspaceMemberInDB(**row) for row in rows]

    def get_for_workspace(self, workspace_id: int) -> List[WorkspaceMemberInDB]:
        query = self.table.select().where(self.table.c.workspace_id == workspace_id)
        rows = self._execute_query(query, callback_fn=fetchall_)
        return [WorkspaceMemberInDB(**row) for row in rows]

    def get_for_workspace_and_user(self, workspace_id: int, user_id: int) -> Optional[WorkspaceMemberInDB]:
        query = self.table.select().where(
            and_(self.table.c.workspace_id == workspace_id, self.table.c.user_id == user_id)
        )
        row = self._execute_query(query, callback_fn=fetchone_)
        return WorkspaceMemberInDB(**row) if row else None


class SQLProjectRepository(
    ProjectRepository, SQLWorkspaceScopedRepository[int, ProjectCreate, ProjectUpdate, ProjectInDB]
):
    def search(self, workspace_id: int, q: str) -> List[ProjectInDB]:
        query = self.table.select().where(self.table.c.name.ilike(f"%{q}%"))
        rows = self._execute_query(query, workspace_id)
        return [ProjectInDB(**row) for row in rows]


class SQLRepositoryRepository(
    RepositoryRepository, SQLWorkspaceScopedRepository[int, RepositoryCreate, RepositoryUpdate, RepositoryInDB]
):
    def search(self, workspace_id: int, q: str) -> List[RepositoryInDB]:
        query = self.table.select().where(self.table.c.clone_url.ilike(f"%{q}%"))
        rows = self._execute_query(query, workspace_id)
        return [RepositoryInDB(**row) for row in rows]

    def get_by_clone_url(self, workspace_id: int, clone_url: str) -> Optional[RepositoryInDB]:
        query = self.table.select().where(self.table.c.clone_url == clone_url)
        row = self._execute_query(query, workspace_id=workspace_id, callback_fn=fetchone_)
        return RepositoryInDB(**row) if row else None


class SQLITSProjectRepository(
    ITSProjectRepository, SQLWorkspaceScopedRepository[int, ITSProjectCreate, ITSProjectUpdate, ITSProjectInDB]
):
    def search(self, workspace_id: int, q: str) -> List[ITSProjectInDB]:
        query = self.table.select().where(self.table.c.api_url.ilike(f"%{q}%"))
        rows = self._execute_query(query, workspace_id)
        return [ITSProjectInDB(**row) for row in rows]

    def get_by_api_url(self, workspace_id: int, api_url: str) -> Optional[ITSProjectInDB]:
        query = self.table.select().where(self.table.c.api_url == api_url)
        row = self._execute_query(query, workspace_id=workspace_id, callback_fn=fetchone_)
        return ITSProjectInDB(**row) if row else None


class SQLProjectRepositoryRepository(
    ProjectRepositoryRepository,
    SQLWorkspaceScopedRepository[int, ProjectRepositoryCreate, ProjectRepositoryUpdate, ProjectRepositoryInDB],
):
    def get_repo_ids_for_project(self, workspace_id: int, project_id: int) -> List[int]:
        query = select([self.table.c.repo_id]).where(self.table.c.project_id == project_id)
        rows = self._execute_query(query, workspace_id=workspace_id, callback_fn=fetchall_)
        return [r["repo_id"] for r in rows]

    def add_repo_ids_to_project(self, workspace_id: int, project_id: int, repo_ids: List[int]):
        query = self.table.insert()
        self._execute_query(
            query,
            workspace_id=workspace_id,
            values=[{"project_id": project_id, "repo_id": repo_id} for repo_id in repo_ids],
        )

    def remove_repo_ids_from_project(self, workspace_id: int, project_id: int, repo_ids: List[int]):
        query = self.table.delete().where(self.table.c.repo_id.in_(repo_ids))
        self._execute_query(query, workspace_id=workspace_id)


class SQLProjectITSProjectRepository(
    ProjectITSProjectRepository,
    SQLWorkspaceScopedRepository[int, ProjectITSProjectCreate, ProjectITSProjectUpdate, ProjectITSProjectInDB],
):
    def get_itsp_ids_for_project(self, workspace_id: int, project_id: int) -> List[int]:
        query = select([self.table.c.itsp_id]).where(self.table.c.project_id == project_id)
        rows = self._execute_query(query, workspace_id=workspace_id, callback_fn=fetchall_)
        return [r["itsp_id"] for r in rows]

    def add_itsp_ids_to_project(self, workspace_id: int, project_id: int, itsp_ids: List[int]):
        query = self.table.insert()
        self._execute_query(
            query,
            workspace_id=workspace_id,
            values=[{"project_id": project_id, "itsp_id": itsp_id} for itsp_id in itsp_ids],
        )

    def remove_itsp_ids_from_project(self, workspace_id: int, project_id: int, itsp_ids: List[int]):
        query = self.table.delete().where(self.table.c.itsp_id.in_(itsp_ids))
        self._execute_query(query, workspace_id=workspace_id)


class SQLDashboardRepository(
    DashboardRepository, SQLWorkspaceScopedRepository[int, DashboardCreate, DashboardUpdate, DashboardInDB]
):
    def search(self, workspace_id: int, q: str) -> List[DashboardInDB]:
        query = self.table.select().where(self.table.c.name.ilike(f"%{q}%"))
        rows = self._execute_query(query, workspace_id)
        return [DashboardInDB(**row) for row in rows]


class SQLAuthorRepository(AuthorRepository, SQLWorkspaceScopedRepository[int, AuthorCreate, AuthorUpdate, AuthorInDB]):
    def search(self, workspace_id: int, q: str) -> List[AuthorInDB]:
        query = self.table.select().where(or_(self.table.c.name.ilike(f"%{q}%"), self.table.c.email.ilike(f"%{q}%")))
        rows = self._execute_query(query, workspace_id)
        return [AuthorInDB(**row) for row in rows]


class SQLTeamRepository(TeamRepository, SQLWorkspaceScopedRepository[int, TeamCreate, TeamUpdate, TeamInDB]):
    pass


class SQLTeamMemberRepository(
    TeamMemberRepository, SQLWorkspaceScopedRepository[int, TeamMemberCreate, TeamMemberUpdate, TeamMemberInDB]
):
    def add_members_to_team(self, workspace_id: int, team_id: int, author_ids: List[int]) -> List[TeamMemberInDB]:
        query = self.table.insert([{"team_id": team_id, "author_id": author_id} for author_id in author_ids]).returning(
            self.table.c.id, self.table.c.team_id, self.table.c.author_id
        )
        rows = self._execute_query(query, workspace_id=workspace_id, callback_fn=fetchall_)
        return [TeamMemberInDB(**row) for row in rows]

    def remove_members_from_team(self, workspace_id: int, team_id: int, author_ids: List[int]) -> int:
        query = self.table.delete().where(and_(self.table.c.team_id == team_id, self.table.c.author_id.in_(author_ids)))
        return self._execute_query(query, workspace_id=workspace_id, callback_fn=rowcount_)

    def get_author_team_ids(self, workspace_id: int, author_id: int) -> List[int]:
        query = select([self.table.c.team_id]).where(self.table.c.author_id == author_id)
        rows = self._execute_query(query, workspace_id=workspace_id, callback_fn=fetchall_)
        return [row["team_id"] for row in rows]

    def get_team_member_author_ids(self, workspace_id: int, team_id: int) -> List[int]:
        query = select([self.table.c.author_id]).where(self.table.c.team_id == team_id)
        rows = self._execute_query(query, workspace_id=workspace_id, callback_fn=fetchall_)
        return [row["author_id"] for row in rows]


class SQLRepoDFMixin:

    if typing.TYPE_CHECKING:
        _connection_with_schema: Callable
        table: sa.Table

    def get_repo_df(self, workspace_id: int, repo_id: int) -> pd.DataFrame:
        with self._connection_with_schema(workspace_id) as connection:
            df = pd.read_sql_query(
                sql=self.table.select().where(self.table.c.repo_id == repo_id),
                con=connection,
            )
            return df


class SQLExtractedCommitRepository(
    SQLRepoDFMixin,
    ExtractedCommitRepository,
    SQLWorkspaceScopedRepository[ExtractedCommitId, ExtractedCommit, ExtractedCommit, ExtractedCommit],
):
    def identity(self, id_: ExtractedCommitId):
        return and_(self.table.c.commit_id == id_.commit_id, self.table.c.repo_id == id_.repo_id)

    def count(
        self,
        workspace_id: int,
        repository_ids: Optional[List[int]] = None,
        from_: Optional[dt.datetime] = None,
        to_: Optional[dt.datetime] = None,
        keywords: Optional[List[str]] = None,
    ) -> int:
        query = select([func.count()]).select_from(self.table)
        query = self._build_filters(query, repository_ids, from_, to_, keywords)
        with self._connection_with_schema(workspace_id) as connection:
            result = connection.execute(query)
            return result.fetchone()[0]

    def _build_filters(
        self,
        query,
        repository_ids: Optional[List[int]] = None,
        from_: Optional[dt.datetime] = None,
        to_: Optional[dt.datetime] = None,
        keywords: Optional[List[str]] = None,
    ):
        if repository_ids:
            query = query.where(self.table.c.repo_id.in_(repository_ids))
        if from_:
            query = query.where(self.table.c.atime >= from_)
        if to_:
            query = query.where(self.table.c.atime < to_)
        if keywords:
            for keyword in keywords:
                if keyword:
                    query = query.where(self.table.c.message.ilike(f"%{keyword}%"))
        return query


class SQLExtractedCommitBranchRepository(
    SQLRepoDFMixin,
    ExtractedCommitBranchRepository,
    SQLWorkspaceScopedRepository[
        ExtractedCommitBranchId, ExtractedCommitBranch, ExtractedCommitBranch, ExtractedCommitBranch
    ],
):
    def identity(self, id_: ExtractedCommitBranchId):
        return and_(
            self.table.c.commit_id == id_.commit_id,
            self.table.c.repo_id == id_.repo_id,
            self.table.c.branch == id_.branch,
        )


class SQLExtractedPatchRepository(
    SQLRepoDFMixin,
    ExtractedPatchRepository,
    SQLWorkspaceScopedRepository[ExtractedPatchId, ExtractedPatch, ExtractedPatch, ExtractedPatch],
):
    def identity(self, id_: ExtractedPatchId):
        return and_(
            self.table.c.commit_id == id_.commit_id,
            self.table.c.repo_id == id_.repo_id,
            self.table.c.parent_commit_id == id_.parent_commit_id,
            self.table.c.newpath == id_.newpath,
        )


class SQLExtractedPatchRewriteRepository(
    SQLRepoDFMixin,
    ExtractedPatchRewriteRepository,
    SQLWorkspaceScopedRepository[
        ExtractedPatchRewriteId, ExtractedPatchRewrite, ExtractedPatchRewrite, ExtractedPatchRewrite
    ],
):
    def identity(self, id_: ExtractedPatchRewriteId):
        return and_(
            self.table.c.commit_id == id_.commit_id,
            self.table.c.repo_id == id_.repo_id,
            self.table.c.newpath == id_.newpath,
            self.table.c.rewritten_commit_id == id_.rewritten_commit_id,
        )


class SQLCalculatedCommitRepository(
    SQLRepoDFMixin,
    CalculatedCommitRepository,
    SQLWorkspaceScopedRepository[CalculatedCommitId, CalculatedCommit, CalculatedCommit, CalculatedCommit],
):
    def identity(self, id_: CalculatedCommitId):
        return and_(self.table.c.commit_id == id_.commit_id, self.table.c.repo_id == id_.repo_id)

    def select(
        self,
        workspace_id: int,
        repository_ids: Optional[List[int]] = None,
        from_: Optional[dt.datetime] = None,
        to_: Optional[dt.datetime] = None,
        author_ids: Optional[List[int]] = None,
        is_merge: Optional[bool] = None,
        keywords: Optional[List[str]] = None,
        limit: int = 100,
        offset: int = 0,
    ) -> Iterable[CalculatedCommit]:
        query = self.table.select().order_by(self.table.c.date.desc()).limit(limit).offset(offset)
        query = self._build_filters(query, repository_ids, from_, to_, author_ids, is_merge, keywords)
        with self._connection_with_schema(workspace_id) as connection:
            proxy = connection.execution_options(stream_results=True).execute(query)
            while True:
                batch = proxy.fetchmany(10000)
                if not batch:
                    break
                for row in batch:
                    yield self.in_db_cls(**row)
            proxy.close()

    def count(
        self,
        workspace_id: int,
        repository_ids: Optional[List[int]] = None,
        from_: Optional[dt.datetime] = None,
        to_: Optional[dt.datetime] = None,
        author_ids: Optional[List[int]] = None,
        is_merge: Optional[bool] = None,
        keywords: Optional[List[str]] = None,
    ) -> int:
        query = select([func.count()]).select_from(self.table)
        query = self._build_filters(query, repository_ids, from_, to_, author_ids, is_merge, keywords)
        with self._connection_with_schema(workspace_id) as connection:
            result = connection.execute(query)
            return result.fetchone()[0]

    def _build_filters(
        self,
        query,
        repository_ids: Optional[List[int]] = None,
        from_: Optional[dt.datetime] = None,
        to_: Optional[dt.datetime] = None,
        author_ids: Optional[List[int]] = None,
        is_merge: Optional[bool] = None,
        keywords: Optional[List[str]] = None,
    ):
        if repository_ids:
            query = query.where(self.table.c.repo_id.in_(repository_ids))
        if author_ids:
            query = query.where(self.table.c.aid.in_(author_ids))
        if from_:
            query = query.where(self.table.c.date >= from_)
        if to_:
            query = query.where(self.table.c.date < to_)
        if is_merge is not None:
            query = query.where(self.table.c.is_merge == is_merge)
        if keywords:
            for keyword in keywords:
                if keyword:
                    query = query.where(self.table.c.message.ilike(f"%{keyword}%"))
        return query


class SQLCalculatedPatchRepository(
    SQLRepoDFMixin,
    CalculatedPatchRepository,
    SQLWorkspaceScopedRepository[CalculatedPatchId, CalculatedPatch, CalculatedPatch, CalculatedPatch],
):
    def identity(self, id_: CalculatedPatchId):
        return and_(
            self.table.c.commit_id == id_.commit_id,
            self.table.c.repo_id == id_.repo_id,
            self.table.c.parent_commit_id == id_.parent_commit_id,
            self.table.c.newpath == id_.newpath,
        )

    def get_all_for_commit(self, workspace_id: int, commit_id: CalculatedCommitId) -> List[CalculatedPatch]:
        query = self.table.select().where(
            and_(self.table.c.repo_id == commit_id.repo_id, self.table.c.commit_id == commit_id.commit_id)
        )
        rows = self._execute_query(query, workspace_id=workspace_id, callback_fn=fetchall_)
        return [CalculatedPatch(**row) for row in rows]


class SQLPullRequestRepository(
    SQLRepoDFMixin,
    PullRequestRepository,
    SQLWorkspaceScopedRepository[PullRequestId, PullRequest, PullRequest, PullRequest],
):
    def identity(self, id_: PullRequestId):
        return and_(
            self.table.c.repo_id == id_.repo_id,
            self.table.c.number == id_.number,
        )

    def get_prs_updated_at(self, workspace_id: int, repository_id: int) -> Dict[int, dt.datetime]:
        def _add_utc_timezone(d: dt.datetime):
            if d:
                return d.replace(tzinfo=dt.timezone.utc)
            else:
                return dt.datetime.min.replace(tzinfo=dt.timezone.utc)

        query = select([self.table.c.number, self.table.c.updated_at]).where(self.table.c.repo_id == repository_id)
        rows = self._execute_query(query, workspace_id=workspace_id, callback_fn=fetchall_)
        return {row["number"]: _add_utc_timezone(row["updated_at"]) for row in rows}

    def select(
        self,
        workspace_id: int,
        repository_ids: Optional[List[int]] = None,
        from_: Optional[dt.datetime] = None,
        to_: Optional[dt.datetime] = None,
        developer_ids: Optional[List[int]] = None,
        limit: int = 100,
        offset: int = 0,
    ) -> Iterable[PullRequest]:
        query = self.table.select().order_by(self.table.c.created_at.desc()).limit(limit).offset(offset)
        query = self._build_filters(query, repository_ids, from_, to_, developer_ids)
        with self._connection_with_schema(workspace_id) as connection:
            proxy = connection.execution_options(stream_results=True).execute(query)
            while True:
                batch = proxy.fetchmany(10000)
                if not batch:
                    break
                for row in batch:
                    yield self.in_db_cls(**row)
            proxy.close()

    def count(
        self,
        workspace_id: int,
        repository_ids: Optional[List[int]] = None,
        from_: Optional[dt.datetime] = None,
        to_: Optional[dt.datetime] = None,
        developer_ids: Optional[List[int]] = None,
    ) -> int:
        query = select([func.count()]).select_from(self.table)
        query = self._build_filters(query, repository_ids, from_, to_, developer_ids)

        with self._connection_with_schema(workspace_id) as connection:
            result = connection.execute(query)
            return result.fetchone()[0]

    def _build_filters(
        self,
        query,
        repository_ids: Optional[List[int]],
        from_: Optional[dt.datetime],
        to_: Optional[dt.datetime],
        developer_ids: Optional[List[int]],
    ):
        if repository_ids:
            query = query.where(self.table.c.repo_id.in_(repository_ids))
        if developer_ids:
            query = query.where(self.table.c.user_aid.in_(developer_ids))
        if from_:
            query = query.where(self.table.c.created_at >= from_)
        if to_:
            query = query.where(self.table.c.created_at < to_)
        return query


class SQLPullRequestCommitRepository(
    SQLRepoDFMixin,
    PullRequestCommitRepository,
    SQLWorkspaceScopedRepository[PullRequestCommitId, PullRequestCommit, PullRequestCommit, PullRequestCommit],
):
    def identity(self, id_: PullRequestCommitId):
        return and_(
            self.table.c.repo_id == id_.repo_id,
            self.table.c.pr_number == id_.pr_number,
            self.table.c.commit_id == id_.commit_id,
        )


class SQLPullRequestCommentRepository(
    SQLRepoDFMixin,
    PullRequestCommentRepository,
    SQLWorkspaceScopedRepository[PullRequestCommentId, PullRequestComment, PullRequestComment, PullRequestComment],
):
    def identity(self, id_: PullRequestCommentId):
        return and_(
            self.table.c.repo_id == id_.repo_id,
            self.table.c.pr_number == id_.pr_number,
            self.table.c.comment_type == id_.comment_type,
            self.table.c.comment_id == id_.comment_id,
        )


class SQLPullRequestLabelRepository(
    SQLRepoDFMixin,
    PullRequestLabelRepository,
    SQLWorkspaceScopedRepository[
        PullRequestLabelId,
        PullRequestLabel,
        PullRequestLabel,
        PullRequestLabel,
    ],
):
    def identity(self, id_: PullRequestLabelId):
        return and_(
            self.table.c.repo_id == id_.repo_id,
            self.table.c.pr_number == id_.pr_number,
            self.table.c.name == id_.name,
        )


class SQLEmailLogRepository(EmailLogRepository, SQLRepository[int, EmailLogCreate, EmailLogUpdate, EmailLogInDB]):
    def get_emails_to_send(self) -> List[EmailLogInDB]:
        query = self.table.select().where(
            and_(self.table.c.status == "scheduled", self.table.c.scheduled_at <= dt.datetime.utcnow())
        )
        rows = self._execute_query(query, callback_fn=fetchall_)
        return [EmailLogInDB(**row) for row in rows]

    def email_log_status_update(self, user_id: int, template_name: str, status: str) -> Optional[EmailLogInDB]:
        # query = self.table.update().where(self.table.c.id == id).values(status=status)
        query = (
            self.table.update()
            .where(
                and_(
                    self.table.c.user_id == user_id,
                    self.table.c.template_name.like("%" + template_name + "%"),
                    self.table.c.status != "canceled",
                )
            )
            .values(status="sent")
        )
        self._execute_query(query, callback_fn=fetchall_)
        return self.get_or_error(user_id)

    def cancel_email(self, user_id: int, template: str) -> Optional[EmailLogInDB]:
        query = (
            self.table.update()
            .where(
                and_(
                    self.table.c.user_id == user_id,
                    self.table.c.template_name == template,
                    self.table.c.status == "scheduled",
                )
            )
            .values(status="canceled")
        )
        self._execute_query(query)
        # return [EmailLogInDB(**row) for row in rows]
        return self.get_or_error(user_id)<|MERGE_RESOLUTION|>--- conflicted
+++ resolved
@@ -107,11 +107,8 @@
     TeamMemberRepository,
     ExtractedCommitBranchRepository,
     WorkspaceInvitationRepository,
-<<<<<<< HEAD
     WorkspaceAPIKeyRepository,
-=======
     DashboardRepository,
->>>>>>> d8c62f4b
 )
 
 from gitential2.datatypes.email_log import (
