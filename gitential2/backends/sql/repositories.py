from collections import defaultdict
from typing import Iterable, Optional, Callable, List, Dict, Union, cast, Set
import datetime as dt
import typing
import pandas as pd

import sqlalchemy as sa
<<<<<<< HEAD
from sqlalchemy import func
from sqlalchemy.sql import and_, select, desc, or_, update
=======
from sqlalchemy import func, distinct
from sqlalchemy.sql import and_, select, desc, or_
>>>>>>> ac097f43
from sqlalchemy.dialects.postgresql import insert
from gitential2.datatypes.access_approvals import AccessApprovalCreate, AccessApprovalInDB, AccessApprovalUpdate
from gitential2.datatypes.its_projects import ITSProjectCreate, ITSProjectInDB, ITSProjectUpdate
from gitential2.datatypes.api_keys import PersonalAccessToken, WorkspaceAPIKey
from gitential2.datatypes.deploys import Deploy, DeployCommit
from gitential2.datatypes.sprints import Sprint
from gitential2.datatypes.project_its_projects import (
    ProjectITSProjectCreate,
    ProjectITSProjectInDB,
    ProjectITSProjectUpdate,
)
from gitential2.datatypes.reseller_codes import ResellerCode
from gitential2.exceptions import NotFoundException


from gitential2.datatypes import (
    UserCreate,
    UserUpdate,
    UserInDB,
    UserInfoCreate,
    UserInfoUpdate,
    UserInfoInDB,
    CredentialCreate,
    CredentialUpdate,
    CredentialInDB,
    WorkspaceCreate,
    WorkspaceUpdate,
    WorkspaceInDB,
)
from gitential2.datatypes.extraction import (
    ExtractedCommit,
    ExtractedCommitId,
    ExtractedPatch,
    ExtractedPatchId,
    ExtractedPatchRewriteId,
    ExtractedPatchRewrite,
    ExtractedCommitBranchId,
    ExtractedCommitBranch,
)
from gitential2.datatypes.pull_requests import (
    PullRequest,
    PullRequestComment,
    PullRequestCommentId,
    PullRequestCommit,
    PullRequestId,
    PullRequestCommitId,
    PullRequestLabel,
    PullRequestLabelId,
)
from gitential2.datatypes.access_log import AccessLog
from gitential2.datatypes.authors import AuthorCreate, AuthorInDB, AuthorUpdate, AuthorNamesAndEmails
from gitential2.datatypes.teams import TeamCreate, TeamInDB, TeamUpdate

from gitential2.datatypes.workspacemember import WorkspaceMemberCreate, WorkspaceMemberUpdate, WorkspaceMemberInDB
from gitential2.datatypes.workspace_invitations import (
    WorkspaceInvitationCreate,
    WorkspaceInvitationUpdate,
    WorkspaceInvitationInDB,
)
from gitential2.datatypes.projects import ProjectCreate, ProjectUpdate, ProjectInDB
from gitential2.datatypes.repositories import RepositoryCreate, RepositoryUpdate, RepositoryInDB
from gitential2.datatypes.project_repositories import (
    ProjectRepositoryCreate,
    ProjectRepositoryUpdate,
    ProjectRepositoryInDB,
)
from gitential2.datatypes.teammembers import TeamMemberCreate, TeamMemberInDB, TeamMemberUpdate

from gitential2.datatypes.subscriptions import SubscriptionCreate, SubscriptionUpdate, SubscriptionInDB
from gitential2.datatypes.calculated import CalculatedCommit, CalculatedCommitId, CalculatedPatch, CalculatedPatchId
from gitential2.backends.base.repositories import (
    AccessApprovalRepository,
    BaseRepository,
    BaseWorkspaceScopedRepository,
    DeployCommitRepository,
    ITSProjectRepository,
    PersonalAccessTokenRepository,
    ProjectITSProjectRepository,
    ResellerCodeRepository,
    UserRepository,
    SubscriptionRepository,
    UserInfoRepository,
    CredentialRepository,
    WorkspaceRepository,
    WorkspaceMemberRepository,
    ProjectRepository,
    RepositoryRepository,
    ProjectRepositoryRepository,
    TeamRepository,
    EmailLogRepository,
    AccessLogRepository,
    AuthorRepository,
    CalculatedCommitRepository,
    CalculatedPatchRepository,
    ExtractedCommitRepository,
    ExtractedPatchRepository,
    ExtractedPatchRewriteRepository,
    PullRequestRepository,
    PullRequestCommitRepository,
    PullRequestCommentRepository,
    PullRequestLabelRepository,
    TeamMemberRepository,
    ExtractedCommitBranchRepository,
    WorkspaceInvitationRepository,
    WorkspaceAPIKeyRepository,
    DeployRepository,
    DashboardRepository,
    ChartRepository,
    ThumbnailRepository,
)

from gitential2.datatypes.email_log import (
    EmailLogCreate,
    EmailLogUpdate,
    EmailLogInDB,
)

from ..base import (
    IdType,
    CreateType,
    UpdateType,
    InDBType,
)
from ...datatypes.charts import ChartInDB, ChartUpdate, ChartCreate
from ...datatypes.dashboards import DashboardCreate, DashboardUpdate, DashboardInDB
from ...datatypes.thumbnails import ThumbnailInDB, ThumbnailUpdate, ThumbnailCreate
from ...utils import get_schema_name, is_string_not_empty

fetchone_ = lambda result: result.fetchone()
fetchall_ = lambda result: result.fetchall()
inserted_primary_key_ = lambda result: result.inserted_primary_key[0]
rowcount_ = lambda result: result.rowcount


def convert_times_to_utc(values_dict: dict) -> dict:
    def _convert_to_utc_if_dt(v):
        if isinstance(v, dt.datetime):
            if v.tzinfo != dt.timezone.utc:
                return v.astimezone(dt.timezone.utc)
            else:
                return v
        else:
            return v

    return {k: _convert_to_utc_if_dt(v) for k, v in values_dict.items()}


class SQLAccessLogRepository(AccessLogRepository):
    def __init__(self, table: sa.Table, engine: sa.engine.Engine):
        self.table = table
        self.engine = engine

    def create(self, log: AccessLog) -> AccessLog:
        query = self.table.insert().values(**convert_times_to_utc(log.dict()))
        self._execute_query(query)
        return log

    def last_interaction(self, user_id: int) -> Optional[AccessLog]:
        query = (
            self.table.select()
            .where(self.table.c.user_id == user_id)
            .order_by(
                desc(self.table.c.log_time),
            )
        )
        row = self._execute_query(query, callback_fn=fetchone_)
        return AccessLog(**row) if row else None

    def _execute_query(self, query, callback_fn=lambda result: result):
        with self.engine.connect() as connection:
            result = connection.execute(query)
            return callback_fn(result)


class SQLRepository(BaseRepository[IdType, CreateType, UpdateType, InDBType]):  # pylint: disable=unsubscriptable-object
    def __init__(self, table: sa.Table, engine: sa.engine.Engine, in_db_cls: Callable[..., InDBType]):
        self.table = table
        self.engine = engine
        self.in_db_cls = in_db_cls

    def identity(self, id_: IdType):
        return self.table.c.id == id_

    def get(self, id_: IdType) -> Optional[InDBType]:
        query = self.table.select().where(self.identity(id_)).limit(1)
        row = self._execute_query(query, callback_fn=fetchone_)
        return self.in_db_cls(**row) if row else None

    def get_or_error(self, id_: IdType) -> InDBType:
        query = self.table.select().where(self.identity(id_)).limit(1)
        row = self._execute_query(query, callback_fn=fetchone_)
        return self.in_db_cls(**row)

    def create(self, obj: CreateType) -> InDBType:
        query = self.table.insert().values(**convert_times_to_utc(obj.dict()))
        id_ = self._execute_query(query, callback_fn=inserted_primary_key_)
        return self.get_or_error(id_)

    def create_or_update(self, obj: Union[CreateType, UpdateType, InDBType]) -> InDBType:
        id_ = getattr(obj, "id_", None)
        if not id_:
            return self.create(cast(CreateType, obj))
        else:
            values_dict = convert_times_to_utc(obj.dict(exclude_unset=True))
            if "updated_at" in self.table.columns.keys() and "updated_at" not in values_dict:
                values_dict["updated_at"] = dt.datetime.utcnow()
            query = (
                insert(self.table)
                .values(**values_dict)
                .on_conflict_do_update(constraint=f"{self.table.name}_pkey", set_=values_dict)
            )
            self._execute_query(query)
            return self.get_or_error(id_)

    def insert(self, id_: IdType, obj: InDBType) -> InDBType:
        values_dict = convert_times_to_utc(obj.dict(exclude_unset=True))
        values_dict["id"] = id_
        if "updated_at" in self.table.columns.keys() and "updated_at" not in values_dict:
            values_dict["updated_at"] = dt.datetime.utcnow()

        query = self.table.insert().values(**values_dict)
        self._execute_query(query)
        return self.get_or_error(id_)

    def update(self, id_: IdType, obj: UpdateType) -> InDBType:
        update_dict = convert_times_to_utc(obj.dict(exclude_unset=True))
        if "updated_at" in self.table.columns.keys() and "updated_at" not in update_dict:
            update_dict["updated_at"] = dt.datetime.utcnow()

        query = self.table.update().where(self.identity(id_)).values(**update_dict)
        self._execute_query(query)
        return self.get_or_error(id_)

    def delete(self, id_: IdType) -> int:
        query = self.table.delete().where(self.identity(id_))
        return self._execute_query(query, callback_fn=rowcount_)

    def all(self) -> Iterable[InDBType]:
        query = self.table.select()
        rows = self._execute_query(query, callback_fn=fetchall_)
        return (self.in_db_cls(**row) for row in rows)

    def _execute_query(self, query, callback_fn=lambda result: result):
        with self.engine.connect() as connection:
            result = connection.execute(query)
            return callback_fn(result)

    def truncate(self):
        query = f"TRUNCATE TABLE {self.table.name} CASCADE;"
        self._execute_query(query)

    def reset_primary_key_id(self):
        query = (
            f"SELECT pg_catalog.setval(pg_get_serial_sequence('{self.table.name}', 'id'), "
            f"(SELECT coalesce(max(id), 1) FROM {self.table.name}));"
        )
        self._execute_query(query)


class SQLWorkspaceScopedRepository(
    BaseWorkspaceScopedRepository[IdType, CreateType, UpdateType, InDBType]
):  # pylint: disable=unsubscriptable-object
    def __init__(
        self, table: sa.Table, metadata: sa.MetaData, engine: sa.engine.Engine, in_db_cls: Callable[..., InDBType]
    ):
        self.table = table
        self.engine = engine
        self.metadata = metadata
        self.in_db_cls = in_db_cls

    def identity(self, id_: IdType):
        return self.table.c.id == id_

    def get(self, workspace_id: int, id_: IdType) -> Optional[InDBType]:
        query = self.table.select().where(self.identity(id_)).limit(1)
        row = self._execute_query(query, workspace_id=workspace_id, callback_fn=fetchone_)
        return self.in_db_cls(**row) if row else None

    def get_or_error(self, workspace_id: int, id_: IdType) -> InDBType:
        query = self.table.select().where(self.identity(id_)).limit(1)
        row = self._execute_query(query, workspace_id=workspace_id, callback_fn=fetchone_)
        if row:
            return self.in_db_cls(**row)
        else:
            raise NotFoundException("Object not found")

    def create(self, workspace_id: int, obj: CreateType) -> InDBType:
        query = self.table.insert().values(**convert_times_to_utc(obj.dict()))
        id_ = self._execute_query(query, workspace_id=workspace_id, callback_fn=inserted_primary_key_)
        return self.get_or_error(workspace_id, id_)

    def create_or_update(self, workspace_id: int, obj: Union[CreateType, UpdateType, InDBType]) -> InDBType:
        id_ = getattr(obj, "id_", None)
        if not id_:
            return self.create(workspace_id, cast(CreateType, obj))
        else:
            values_dict = convert_times_to_utc(obj.dict(exclude_unset=True))
            if "updated_at" in self.table.columns.keys() and "updated_at" not in values_dict:
                values_dict["updated_at"] = dt.datetime.utcnow()
            query = (
                insert(self.table)
                .values(**values_dict)
                .on_conflict_do_update(constraint=f"{self.table.name}_pkey", set_=values_dict)
            )
            self._execute_query(query, workspace_id=workspace_id)
            return self.get_or_error(workspace_id, id_)

    def insert(self, workspace_id: int, id_: IdType, obj: InDBType) -> InDBType:
        values_dict = convert_times_to_utc(obj.dict(exclude_unset=True))
        values_dict["id"] = id_
        if "updated_at" in self.table.columns.keys() and "updated_at" not in values_dict:
            values_dict["updated_at"] = dt.datetime.utcnow()

        query = self.table.insert().values(**values_dict)
        self._execute_query(query, workspace_id=workspace_id)
        return self.get_or_error(workspace_id, id_)

    def update(self, workspace_id: int, id_: IdType, obj: UpdateType) -> InDBType:
        update_dict = convert_times_to_utc(obj.dict(exclude_unset=True))
        if "updated_at" in self.table.columns.keys() and "updated_at" not in update_dict:
            update_dict["updated_at"] = dt.datetime.utcnow()

        query = self.table.update().where(self.identity(id_)).values(**update_dict)
        self._execute_query(query, workspace_id=workspace_id)
        return self.get_or_error(workspace_id, id_)

    def delete(self, workspace_id: int, id_: IdType) -> int:
        query = self.table.delete().where(self.identity(id_))
        return self._execute_query(query, workspace_id=workspace_id, callback_fn=rowcount_)

    def all(self, workspace_id: int) -> Iterable[InDBType]:
        query = self.table.select()
        rows = self._execute_query(query, workspace_id=workspace_id, callback_fn=fetchall_)
        return (self.in_db_cls(**row) for row in rows)

    def iterate_all(self, workspace_id: int) -> Iterable[InDBType]:
        query = self.table.select()
        with self._connection_with_schema(workspace_id) as connection:
            proxy = connection.execution_options(stream_results=True).execute(query)
            while True:
                batch = proxy.fetchmany(10000)
                if not batch:
                    break
                for row in batch:
                    yield self.in_db_cls(**row)
            proxy.close()

    def iterate_desc(self, workspace_id: int) -> Iterable[InDBType]:
        query = self.table.select().order_by(desc(self.table.c.created_at))
        with self._connection_with_schema(workspace_id) as connection:
            proxy = connection.execution_options(stream_results=True).execute(query)
            while True:
                batch = proxy.fetchmany(10000)
                if not batch:
                    break
                for row in batch:
                    yield self.in_db_cls(**row)
            proxy.close()

    def truncate(self, workspace_id: int):
        schema_name = self._schema_name(workspace_id)
        query = f"TRUNCATE TABLE `{schema_name}`.`{self.table.name}`;"
        self._execute_query(query, workspace_id=workspace_id)

    def reset_primary_key_id(self, workspace_id: int):
        schema_name = self._schema_name(workspace_id)
        # query = f"ALTER SEQUENCE {schema_name}.{self.table.name}_id_seq RESTART WITH (SELECT max(id)+1 FROM {schema_name}.{self.table.name});"
        query = (
            f"SELECT pg_catalog.setval(pg_get_serial_sequence('{schema_name}.{self.table.name}', 'id'), "
            f"(SELECT coalesce(max(id), 1) FROM {schema_name}.{self.table.name}));"
        )
        self._execute_query(query, workspace_id)

    def _execute_query(
        self, query, workspace_id, values: Optional[List[dict]] = None, callback_fn=lambda result: result
    ):
        with self._connection_with_schema(workspace_id) as connection:
            if values:
                result = connection.execute(query, values)
            else:
                result = connection.execute(query)
            return callback_fn(result)

    def _schema_name(self, workspace_id):
        return get_schema_name(workspace_id)

    def _connection_with_schema(self, workspace_id):
        return self.engine.connect().execution_options(schema_translate_map={None: self._schema_name(workspace_id)})


class SQLUserRepository(UserRepository, SQLRepository[int, UserCreate, UserUpdate, UserInDB]):
    def get_by_email(self, email: str) -> Optional[UserInDB]:
        query = self.table.select().where(self.table.c.email == email)
        result = self._execute_query(query)
        row = result.fetchone()
        return UserInDB(**row) if row else None


class SQLResellerCodeRepository(ResellerCodeRepository, SQLRepository[str, ResellerCode, ResellerCode, ResellerCode]):

    pass


class SQLPersonalAccessTokenRepository(
    PersonalAccessTokenRepository, SQLRepository[str, PersonalAccessToken, PersonalAccessToken, PersonalAccessToken]
):
    pass


class SQLWorkspaceAPIKeyRepository(
    WorkspaceAPIKeyRepository, SQLRepository[str, WorkspaceAPIKey, WorkspaceAPIKey, WorkspaceAPIKey]
):
    def get_all_api_keys_by_workspace_id(self, workspace_id: int) -> List[WorkspaceAPIKey]:
        query = self.table.select().where(self.table.c.workspace_id == workspace_id)
        rows = self._execute_query(query, callback_fn=fetchall_)
        return [WorkspaceAPIKey(**row) for row in rows]

    def get_single_api_key_by_workspace_id(self, workspace_id: int):
        query = self.table.select().where(self.table.c.workspace_id == workspace_id)
        row = self._execute_query(query, callback_fn=fetchone_)
        if row:
            return WorkspaceAPIKey(**row)
        return None

    def delete_rows_for_workspace(self, workspace_id: int) -> int:
        query = self.table.delete().where(self.table.c.workspace_id == workspace_id)
        return self._execute_query(query, callback_fn=rowcount_)


class SQLDeployRepository(DeployRepository, SQLWorkspaceScopedRepository[str, Deploy, Deploy, Deploy]):
    def get_deploy_by_id(self, workspace_id: int, deploy_id: str):
        query = self.table.select().where(self.table.c.id == deploy_id)
        row = self._execute_query(query, workspace_id=workspace_id, callback_fn=fetchone_)
        if row:
            return Deploy(**row)
        return None

    def delete_deploy_by_id(self, workspace_id: int, deploy_id: str):
        query = self.table.delete().where(self.table.c.id == deploy_id)
        self._execute_query(query, workspace_id=workspace_id)


class SQLDeployCommitRepository(
    DeployCommitRepository, SQLWorkspaceScopedRepository[str, DeployCommit, DeployCommit, DeployCommit]
):
    def get_deploy_commits_by_deploy_id(self, workspace_id: int, deploy_id: str):
        query = self.table.select().where(self.table.c.id == deploy_id)
        rows = self._execute_query(query, workspace_id=workspace_id, callback_fn=fetchall_)
        if rows:
            return [DeployCommit(**row) for row in rows]
        return []

    def delete_deploy_commits_by_deploy_id(self, workspace_id: int, deploy_id: str):
        query = self.table.delete().where(self.table.c.deploy_id == deploy_id)
        self._execute_query(query, workspace_id=workspace_id)


class SQLAccessApprovalRepository(
    AccessApprovalRepository, SQLRepository[int, AccessApprovalCreate, AccessApprovalUpdate, AccessApprovalInDB]
):
    pass


class SQLSubscriptionRepository(
    SubscriptionRepository, SQLRepository[int, SubscriptionCreate, SubscriptionUpdate, SubscriptionInDB]
):
    def get_subscriptions_for_user(self, user_id: int) -> List[SubscriptionInDB]:
        query = self.table.select().where(self.table.c.user_id == user_id)
        rows = self._execute_query(query, callback_fn=fetchall_)
        return [SubscriptionInDB(**row) for row in rows]


class SQLUserInfoRepository(UserInfoRepository, SQLRepository[int, UserInfoCreate, UserInfoUpdate, UserInfoInDB]):
    def get_by_sub_and_integration(self, sub: str, integration_name: str) -> Optional[UserInfoInDB]:
        query = self.table.select().where(
            and_(self.table.c.sub == sub, self.table.c.integration_name == integration_name)
        )
        row = self._execute_query(query, callback_fn=fetchone_)
        return UserInfoInDB(**row) if row else None

    def get_for_user(self, user_id: int) -> List[UserInfoInDB]:
        query = self.table.select().where(self.table.c.user_id == user_id)
        rows = self._execute_query(query, callback_fn=fetchall_)
        return [UserInfoInDB(**row) for row in rows]

    def get_by_email(self, email: str) -> Optional[UserInfoInDB]:
        query = self.table.select().where(self.table.c.email == email)
        row = self._execute_query(query, callback_fn=fetchone_)
        return UserInfoInDB(**row) if row else None


class SQLCredentialRepository(
    CredentialRepository, SQLRepository[int, CredentialCreate, CredentialUpdate, CredentialInDB]
):
    def get_by_user_and_integration(self, owner_id: int, integration_name: str) -> Optional[CredentialInDB]:
        query = self.table.select().where(
            and_(self.table.c.owner_id == owner_id, self.table.c.integration_name == integration_name)
        )
        row = self._execute_query(query, callback_fn=fetchone_)
        return CredentialInDB(**row) if row else None

    def get_for_user(self, owner_id) -> List[CredentialInDB]:
        query = self.table.select().where(self.table.c.owner_id == owner_id)
        rows = self._execute_query(query, callback_fn=fetchall_)
        return [CredentialInDB(**row) for row in rows]


class SQLWorkspaceRepository(WorkspaceRepository, SQLRepository[int, WorkspaceCreate, WorkspaceUpdate, WorkspaceInDB]):
    def get_workspaces_by_ids(self, workspace_ids: List[int]) -> List[WorkspaceInDB]:
        query = self.table.select().where(self.table.c.id.in_(workspace_ids))
        rows = self._execute_query(query, callback_fn=fetchall_)
        return [WorkspaceInDB(**row) for row in rows]


class SQLWorkspaceInvitationRepository(
    WorkspaceInvitationRepository,
    SQLRepository[int, WorkspaceInvitationCreate, WorkspaceInvitationUpdate, WorkspaceInvitationInDB],
):
    def get_invitations_for_workspace(self, workspace_id: int) -> List[WorkspaceInvitationInDB]:
        query = self.table.select().where(self.table.c.workspace_id == workspace_id)
        rows = self._execute_query(query, callback_fn=fetchall_)
        return [WorkspaceInvitationInDB(**row) for row in rows]

    def get_invitation_by_code(self, invitation_code: str) -> Optional[WorkspaceInvitationInDB]:
        query = self.table.select().where(self.table.c.invitation_code == invitation_code)
        row = self._execute_query(query, callback_fn=fetchone_)
        return WorkspaceInvitationInDB(**row) if row else None

    def delete_rows_for_workspace(self, workspace_id: int) -> int:
        query = self.table.delete().where(self.table.c.workspace_id == workspace_id)
        return self._execute_query(query, callback_fn=rowcount_)


class SQLWorkspaceMemberRepository(
    WorkspaceMemberRepository,
    SQLRepository[int, WorkspaceMemberCreate, WorkspaceMemberUpdate, WorkspaceMemberInDB],
):
    def get_for_user(self, user_id: int) -> List[WorkspaceMemberInDB]:
        query = self.table.select().where(self.table.c.user_id == user_id)
        rows = self._execute_query(query, callback_fn=fetchall_)
        return [WorkspaceMemberInDB(**row) for row in rows]

    def get_for_workspace(self, workspace_id: int) -> List[WorkspaceMemberInDB]:
        query = self.table.select().where(self.table.c.workspace_id == workspace_id)
        rows = self._execute_query(query, callback_fn=fetchall_)
        return [WorkspaceMemberInDB(**row) for row in rows]

    def get_for_workspace_and_user(self, workspace_id: int, user_id: int) -> Optional[WorkspaceMemberInDB]:
        query = self.table.select().where(
            and_(self.table.c.workspace_id == workspace_id, self.table.c.user_id == user_id)
        )
        row = self._execute_query(query, callback_fn=fetchone_)
        return WorkspaceMemberInDB(**row) if row else None

    def delete_rows_for_workspace(self, workspace_id: int) -> int:
        query = self.table.delete().where(self.table.c.workspace_id == workspace_id)
        return self._execute_query(query, callback_fn=rowcount_)


class SQLProjectRepository(
    ProjectRepository, SQLWorkspaceScopedRepository[int, ProjectCreate, ProjectUpdate, ProjectInDB]
):
    def search(self, workspace_id: int, q: str) -> List[ProjectInDB]:
        query = self.table.select().where(self.table.c.name.ilike(f"%{q}%"))
        rows = self._execute_query(query, workspace_id)
        return [ProjectInDB(**row) for row in rows]

    def update_sprint_by_project_id(self, workspace_id: int, project_id: int, sprint: Sprint):
        query = self.table.update(values={self.table.c.sprint: sprint}).where(self.table.c.id == project_id)
        self._execute_query(query, workspace_id)
        return True

    def get_projects_by_ids(self, workspace_id: int, project_ids: List[int]) -> List[ProjectInDB]:
        query = self.table.select().where(self.table.c.id.in_(project_ids))
        rows = self._execute_query(query, workspace_id=workspace_id, callback_fn=fetchall_)
        return [ProjectInDB(**row) for row in rows]


class SQLRepositoryRepository(
    RepositoryRepository, SQLWorkspaceScopedRepository[int, RepositoryCreate, RepositoryUpdate, RepositoryInDB]
):
    def search(self, workspace_id: int, q: str) -> List[RepositoryInDB]:
        query = self.table.select().where(self.table.c.clone_url.ilike(f"%{q}%"))
        rows = self._execute_query(query, workspace_id)
        return [RepositoryInDB(**row) for row in rows]

    def get_by_clone_url(self, workspace_id: int, clone_url: str) -> Optional[RepositoryInDB]:
        query = self.table.select().where(self.table.c.clone_url == clone_url)
        row = self._execute_query(query, workspace_id=workspace_id, callback_fn=fetchone_)
        return RepositoryInDB(**row) if row else None

    def get_repo_id_info_by_repo_name(self, workspace_id: int, repo_name: str):
        query = select([self.table.c.id, self.table.c.clone_url, self.table.c.namespace]).where(
            self.table.c.name == repo_name
        )
        rows = self._execute_query(query, workspace_id=workspace_id, callback_fn=fetchall_)
        return rows


class SQLITSProjectRepository(
    ITSProjectRepository, SQLWorkspaceScopedRepository[int, ITSProjectCreate, ITSProjectUpdate, ITSProjectInDB]
):
    def search(self, workspace_id: int, q: str) -> List[ITSProjectInDB]:
        query = self.table.select().where(self.table.c.api_url.ilike(f"%{q}%"))
        rows = self._execute_query(query, workspace_id)
        return [ITSProjectInDB(**row) for row in rows]

    def get_by_api_url(self, workspace_id: int, api_url: str) -> Optional[ITSProjectInDB]:
        query = self.table.select().where(self.table.c.api_url == api_url)
        row = self._execute_query(query, workspace_id=workspace_id, callback_fn=fetchone_)
        return ITSProjectInDB(**row) if row else None


class SQLProjectRepositoryRepository(
    ProjectRepositoryRepository,
    SQLWorkspaceScopedRepository[int, ProjectRepositoryCreate, ProjectRepositoryUpdate, ProjectRepositoryInDB],
):
    def get_repo_ids_for_project(self, workspace_id: int, project_id: int) -> List[int]:
        query = select([self.table.c.repo_id]).where(self.table.c.project_id == project_id)
        rows = self._execute_query(query, workspace_id=workspace_id, callback_fn=fetchall_)
        return [r["repo_id"] for r in rows]

    def add_repo_ids_to_project(self, workspace_id: int, project_id: int, repo_ids: List[int]):
        query = self.table.insert()
        self._execute_query(
            query,
            workspace_id=workspace_id,
            values=[{"project_id": project_id, "repo_id": repo_id} for repo_id in repo_ids],
        )

    def remove_repo_ids_from_project(self, workspace_id: int, project_id: int, repo_ids: List[int]):
        query = self.table.delete().where(
            and_(self.table.c.project_id == project_id, self.table.c.repo_id.in_(repo_ids))
        )
        self._execute_query(query, workspace_id=workspace_id)

    def get_repo_ids_by_project_ids(self, workspace_id: int, project_ids: List[int]) -> List[int]:
        query = select([self.table.c.repo_id]).where(self.table.c.project_id.in_(project_ids))
        rows = self._execute_query(query, workspace_id=workspace_id, callback_fn=fetchall_)
        return [row["repo_id"] for row in rows]

    def get_project_ids_for_repo_ids(self, workspace_id: int, repo_ids: List[int]) -> Dict[int, List[int]]:
        query = self.table.select().where(self.table.c.repo_id.in_(repo_ids))
        rows = self._execute_query(query, workspace_id=workspace_id, callback_fn=fetchall_)
        result: dict = defaultdict(lambda: [])
        for row in rows:
            result[row["repo_id"]].append(row["project_id"])
        return result

    def get_all_repos_assigned_to_projects(self, workspace_id: int):
        query = self.table.select().distinct(self.table.c.repo_id)
        rows = self._execute_query(query, workspace_id=workspace_id, callback_fn=fetchall_)
        return [row["repo_id"] for row in rows]


class SQLProjectITSProjectRepository(
    ProjectITSProjectRepository,
    SQLWorkspaceScopedRepository[int, ProjectITSProjectCreate, ProjectITSProjectUpdate, ProjectITSProjectInDB],
):
    def get_itsp_ids_for_project(self, workspace_id: int, project_id: int) -> List[int]:
        query = select([self.table.c.itsp_id]).where(self.table.c.project_id == project_id)
        rows = self._execute_query(query, workspace_id=workspace_id, callback_fn=fetchall_)
        return [r["itsp_id"] for r in rows]

    def add_itsp_ids_to_project(self, workspace_id: int, project_id: int, itsp_ids: List[int]):
        query = self.table.insert()
        self._execute_query(
            query,
            workspace_id=workspace_id,
            values=[{"project_id": project_id, "itsp_id": itsp_id} for itsp_id in itsp_ids],
        )

    def remove_itsp_ids_from_project(self, workspace_id: int, project_id: int, itsp_ids: List[int]):
        query = self.table.delete().where(self.table.c.itsp_id.in_(itsp_ids))
        self._execute_query(query, workspace_id=workspace_id)


class SQLDashboardRepository(
    DashboardRepository, SQLWorkspaceScopedRepository[int, DashboardCreate, DashboardUpdate, DashboardInDB]
):
    def search(self, workspace_id: int, q: str) -> List[DashboardInDB]:
        query = self.table.select().where(self.table.c.title.ilike(f"%{q}%"))
        rows = self._execute_query(query, workspace_id)
        return [DashboardInDB(**row) for row in rows]


class SQLChartRepository(ChartRepository, SQLWorkspaceScopedRepository[int, ChartCreate, ChartUpdate, ChartInDB]):
    def search(self, workspace_id: int, q: str) -> List[ChartInDB]:
        query = self.table.select().where(self.table.c.title.ilike(f"%{q}%"))
        rows = self._execute_query(query, workspace_id)
        return [ChartInDB(**row) for row in rows]


class SQLThumbnailRepository(
    ThumbnailRepository, SQLWorkspaceScopedRepository[str, ThumbnailCreate, ThumbnailUpdate, ThumbnailInDB]
):
    pass


class SQLAuthorRepository(AuthorRepository, SQLWorkspaceScopedRepository[int, AuthorCreate, AuthorUpdate, AuthorInDB]):
    def search(self, workspace_id: int, q: str) -> List[AuthorInDB]:
        query = self.table.select().where(or_(self.table.c.name.ilike(f"%{q}%"), self.table.c.email.ilike(f"%{q}%")))
        rows = self._execute_query(query, workspace_id)
        return [AuthorInDB(**row) for row in rows]

    def get_authors_by_author_ids(self, workspace_id: int, author_ids: List[int]) -> List[AuthorInDB]:
        query = self.table.select().where(self.table.c.id.in_(author_ids))
        rows = self._execute_query(query, workspace_id=workspace_id, callback_fn=fetchall_)
        return [AuthorInDB(**row) for row in rows]

    def get_author_names_and_emails(self, workspace_id: int) -> AuthorNamesAndEmails:
        query = select([self.table.c.name, self.table.c.email])
        rows = self._execute_query(query, workspace_id=workspace_id, callback_fn=fetchall_)

        names_set: Set[str] = set()
        emails_set: Set[str] = set()
        for row in rows:
            if is_string_not_empty(row[0]):
                names_set.add(row[0])
            if is_string_not_empty(row[1]):
                emails_set.add(row[1])

        names: List[str] = list(names_set)
        names.sort()
        emails: List[str] = list(emails_set)
        emails.sort()

        return AuthorNamesAndEmails(names=names, emails=emails)

    def count(self, workspace_id: int) -> int:
        query = select([func.count()]).select_from(self.table)
        with self._connection_with_schema(workspace_id) as connection:
            result = connection.execute(query)
            return result.fetchone()[0]

    def change_active_status_authors_by_ids(self, workspace_id: int, author_ids: Set[int], active_status: bool):
        query = update(self.table).where(self.table.c.id.in_(author_ids)).values(active=active_status)
        self._execute_query(query, workspace_id=workspace_id)


class SQLTeamRepository(TeamRepository, SQLWorkspaceScopedRepository[int, TeamCreate, TeamUpdate, TeamInDB]):
    def get_teams_by_team_ids(self, workspace_id: int, team_ids: List[int]) -> List[TeamInDB]:
        query = self.table.select().where(self.table.c.id.in_(team_ids))
        rows = self._execute_query(query, workspace_id=workspace_id, callback_fn=fetchall_)
        return [TeamInDB(**row) for row in rows]


class SQLTeamMemberRepository(
    TeamMemberRepository, SQLWorkspaceScopedRepository[int, TeamMemberCreate, TeamMemberUpdate, TeamMemberInDB]
):
    def add_members_to_team(self, workspace_id: int, team_id: int, author_ids: List[int]) -> List[TeamMemberInDB]:
        query = self.table.insert([{"team_id": team_id, "author_id": author_id} for author_id in author_ids]).returning(
            self.table.c.id, self.table.c.team_id, self.table.c.author_id
        )
        rows = self._execute_query(query, workspace_id=workspace_id, callback_fn=fetchall_)
        return [TeamMemberInDB(**row) for row in rows]

    def remove_members_from_team(self, workspace_id: int, team_id: int, author_ids: List[int]) -> int:
        query = self.table.delete().where(and_(self.table.c.team_id == team_id, self.table.c.author_id.in_(author_ids)))
        return self._execute_query(query, workspace_id=workspace_id, callback_fn=rowcount_)

    def get_author_team_ids(self, workspace_id: int, author_id: int) -> List[int]:
        query = select([self.table.c.team_id]).where(self.table.c.author_id == author_id)
        rows = self._execute_query(query, workspace_id=workspace_id, callback_fn=fetchall_)
        return [row["team_id"] for row in rows]

    def get_team_member_author_ids(self, workspace_id: int, team_id: int) -> List[int]:
        query = select([self.table.c.author_id]).where(self.table.c.team_id == team_id)
        rows = self._execute_query(query, workspace_id=workspace_id, callback_fn=fetchall_)
        return [row["author_id"] for row in rows]

    def get_author_ids_by_team_ids(self, workspace_id: int, team_ids: List[int]) -> List[int]:
        query = select([self.table.c.author_id]).where(self.table.c.team_id.in_(team_ids))
        rows = self._execute_query(query, workspace_id=workspace_id, callback_fn=fetchall_)
        return [row["author_id"] for row in rows]

    def get_team_members_by_author_ids(self, workspace_id: int, author_ids: List[int]) -> List[TeamMemberInDB]:
        query = self.table.select().where(self.table.c.author_id.in_(author_ids))
        rows = self._execute_query(query, workspace_id=workspace_id, callback_fn=fetchall_)
        return [TeamMemberInDB(**row) for row in rows]


class SQLRepoDFMixin:

    if typing.TYPE_CHECKING:
        _connection_with_schema: Callable
        table: sa.Table

    def get_repo_df(self, workspace_id: int, repo_id: int) -> pd.DataFrame:
        with self._connection_with_schema(workspace_id) as connection:
            df = pd.read_sql_query(
                sql=self.table.select().where(self.table.c.repo_id == repo_id),
                con=connection,
            )
            return df


class SQLExtractedCommitRepository(
    SQLRepoDFMixin,
    ExtractedCommitRepository,
    SQLWorkspaceScopedRepository[ExtractedCommitId, ExtractedCommit, ExtractedCommit, ExtractedCommit],
):
    def identity(self, id_: ExtractedCommitId):
        return and_(self.table.c.commit_id == id_.commit_id, self.table.c.repo_id == id_.repo_id)

    def count(
        self,
        workspace_id: int,
        repository_ids: Optional[List[int]] = None,
        from_: Optional[dt.datetime] = None,
        to_: Optional[dt.datetime] = None,
        keywords: Optional[List[str]] = None,
    ) -> int:
        query = select([func.count()]).select_from(self.table)
        query = self._build_filters(query, repository_ids, from_, to_, keywords)
        with self._connection_with_schema(workspace_id) as connection:
            result = connection.execute(query)
            return result.fetchone()[0]

    def _build_filters(
        self,
        query,
        repository_ids: Optional[List[int]] = None,
        from_: Optional[dt.datetime] = None,
        to_: Optional[dt.datetime] = None,
        keywords: Optional[List[str]] = None,
    ):
        if repository_ids:
            query = query.where(self.table.c.repo_id.in_(repository_ids))
        if from_:
            query = query.where(self.table.c.atime >= from_)
        if to_:
            query = query.where(self.table.c.atime < to_)
        if keywords:
            for keyword in keywords:
                if keyword:
                    query = query.where(self.table.c.message.ilike(f"%{keyword}%"))
        return query


class SQLExtractedCommitBranchRepository(
    SQLRepoDFMixin,
    ExtractedCommitBranchRepository,
    SQLWorkspaceScopedRepository[
        ExtractedCommitBranchId, ExtractedCommitBranch, ExtractedCommitBranch, ExtractedCommitBranch
    ],
):
    def identity(self, id_: ExtractedCommitBranchId):
        return and_(
            self.table.c.commit_id == id_.commit_id,
            self.table.c.repo_id == id_.repo_id,
            self.table.c.branch == id_.branch,
        )


class SQLExtractedPatchRepository(
    SQLRepoDFMixin,
    ExtractedPatchRepository,
    SQLWorkspaceScopedRepository[ExtractedPatchId, ExtractedPatch, ExtractedPatch, ExtractedPatch],
):
    def identity(self, id_: ExtractedPatchId):
        return and_(
            self.table.c.commit_id == id_.commit_id,
            self.table.c.repo_id == id_.repo_id,
            self.table.c.parent_commit_id == id_.parent_commit_id,
            self.table.c.newpath == id_.newpath,
        )


class SQLExtractedPatchRewriteRepository(
    SQLRepoDFMixin,
    ExtractedPatchRewriteRepository,
    SQLWorkspaceScopedRepository[
        ExtractedPatchRewriteId, ExtractedPatchRewrite, ExtractedPatchRewrite, ExtractedPatchRewrite
    ],
):
    def identity(self, id_: ExtractedPatchRewriteId):
        return and_(
            self.table.c.commit_id == id_.commit_id,
            self.table.c.repo_id == id_.repo_id,
            self.table.c.newpath == id_.newpath,
            self.table.c.rewritten_commit_id == id_.rewritten_commit_id,
        )


class SQLCalculatedCommitRepository(
    SQLRepoDFMixin,
    CalculatedCommitRepository,
    SQLWorkspaceScopedRepository[CalculatedCommitId, CalculatedCommit, CalculatedCommit, CalculatedCommit],
):
    def identity(self, id_: CalculatedCommitId):
        return and_(self.table.c.commit_id == id_.commit_id, self.table.c.repo_id == id_.repo_id)

    def select(
        self,
        workspace_id: int,
        repository_ids: Optional[List[int]] = None,
        from_: Optional[dt.datetime] = None,
        to_: Optional[dt.datetime] = None,
        author_ids: Optional[List[int]] = None,
        is_merge: Optional[bool] = None,
        keywords: Optional[List[str]] = None,
        limit: int = 100,
        offset: int = 0,
    ) -> Iterable[CalculatedCommit]:
        query = self.table.select().order_by(self.table.c.date.desc()).limit(limit).offset(offset)
        query = self._build_filters(query, repository_ids, from_, to_, author_ids, is_merge, keywords)
        with self._connection_with_schema(workspace_id) as connection:
            proxy = connection.execution_options(stream_results=True).execute(query)
            while True:
                batch = proxy.fetchmany(10000)
                if not batch:
                    break
                for row in batch:
                    yield self.in_db_cls(**row)
            proxy.close()

    def count(
        self,
        workspace_id: int,
        repository_ids: Optional[List[int]] = None,
        from_: Optional[dt.datetime] = None,
        to_: Optional[dt.datetime] = None,
        author_ids: Optional[List[int]] = None,
        is_merge: Optional[bool] = None,
        keywords: Optional[List[str]] = None,
    ) -> int:
        query = select([func.count()]).select_from(self.table)
        query = self._build_filters(query, repository_ids, from_, to_, author_ids, is_merge, keywords)
        with self._connection_with_schema(workspace_id) as connection:
            result = connection.execute(query)
            return result.fetchone()[0]

    def count_distinct_author_ids(self, workspace_id: int) -> int:
        query = select([func.count(distinct(self.table.c.aid))]).select_from(self.table)
        with self._connection_with_schema(workspace_id) as connection:
            result = connection.execute(query)
            return result.fetchone()[0]

    def _build_filters(
        self,
        query,
        repository_ids: Optional[List[int]] = None,
        from_: Optional[dt.datetime] = None,
        to_: Optional[dt.datetime] = None,
        author_ids: Optional[List[int]] = None,
        is_merge: Optional[bool] = None,
        keywords: Optional[List[str]] = None,
    ):
        if repository_ids:
            query = query.where(self.table.c.repo_id.in_(repository_ids))
        if author_ids:
            query = query.where(self.table.c.aid.in_(author_ids))
        if from_:
            query = query.where(self.table.c.date >= from_)
        if to_:
            query = query.where(self.table.c.date < to_)
        if is_merge is not None:
            query = query.where(self.table.c.is_merge == is_merge)
        if keywords:
            for keyword in keywords:
                if keyword:
                    query = query.where(self.table.c.message.ilike(f"%{keyword}%"))
        return query


class SQLCalculatedPatchRepository(
    SQLRepoDFMixin,
    CalculatedPatchRepository,
    SQLWorkspaceScopedRepository[CalculatedPatchId, CalculatedPatch, CalculatedPatch, CalculatedPatch],
):
    def identity(self, id_: CalculatedPatchId):
        return and_(
            self.table.c.commit_id == id_.commit_id,
            self.table.c.repo_id == id_.repo_id,
            self.table.c.parent_commit_id == id_.parent_commit_id,
            self.table.c.newpath == id_.newpath,
        )

    def get_all_for_commit(self, workspace_id: int, commit_id: CalculatedCommitId) -> List[CalculatedPatch]:
        query = self.table.select().where(
            and_(self.table.c.repo_id == commit_id.repo_id, self.table.c.commit_id == commit_id.commit_id)
        )
        rows = self._execute_query(query, workspace_id=workspace_id, callback_fn=fetchall_)
        return [CalculatedPatch(**row) for row in rows]


class SQLPullRequestRepository(
    SQLRepoDFMixin,
    PullRequestRepository,
    SQLWorkspaceScopedRepository[PullRequestId, PullRequest, PullRequest, PullRequest],
):
    def identity(self, id_: PullRequestId):
        return and_(
            self.table.c.repo_id == id_.repo_id,
            self.table.c.number == id_.number,
        )

    def get_prs_updated_at(self, workspace_id: int, repository_id: int) -> Dict[int, dt.datetime]:
        def _add_utc_timezone(d: dt.datetime):
            if d:
                return d.replace(tzinfo=dt.timezone.utc)
            else:
                return dt.datetime.min.replace(tzinfo=dt.timezone.utc)

        query = select([self.table.c.number, self.table.c.updated_at]).where(self.table.c.repo_id == repository_id)
        rows = self._execute_query(query, workspace_id=workspace_id, callback_fn=fetchall_)
        return {row["number"]: _add_utc_timezone(row["updated_at"]) for row in rows}

    def select(
        self,
        workspace_id: int,
        repository_ids: Optional[List[int]] = None,
        from_: Optional[dt.datetime] = None,
        to_: Optional[dt.datetime] = None,
        developer_ids: Optional[List[int]] = None,
        limit: int = 100,
        offset: int = 0,
    ) -> Iterable[PullRequest]:
        query = self.table.select().order_by(self.table.c.created_at.desc()).limit(limit).offset(offset)
        query = self._build_filters(query, repository_ids, from_, to_, developer_ids)
        with self._connection_with_schema(workspace_id) as connection:
            proxy = connection.execution_options(stream_results=True).execute(query)
            while True:
                batch = proxy.fetchmany(10000)
                if not batch:
                    break
                for row in batch:
                    yield self.in_db_cls(**row)
            proxy.close()

    def count(
        self,
        workspace_id: int,
        repository_ids: Optional[List[int]] = None,
        from_: Optional[dt.datetime] = None,
        to_: Optional[dt.datetime] = None,
        developer_ids: Optional[List[int]] = None,
    ) -> int:
        query = select([func.count()]).select_from(self.table)
        query = self._build_filters(query, repository_ids, from_, to_, developer_ids)

        with self._connection_with_schema(workspace_id) as connection:
            result = connection.execute(query)
            return result.fetchone()[0]

    def _build_filters(
        self,
        query,
        repository_ids: Optional[List[int]],
        from_: Optional[dt.datetime],
        to_: Optional[dt.datetime],
        developer_ids: Optional[List[int]],
    ):
        if repository_ids:
            query = query.where(self.table.c.repo_id.in_(repository_ids))
        if developer_ids:
            query = query.where(self.table.c.user_aid.in_(developer_ids))
        if from_:
            query = query.where(self.table.c.created_at >= from_)
        if to_:
            query = query.where(self.table.c.created_at < to_)
        return query


class SQLPullRequestCommitRepository(
    SQLRepoDFMixin,
    PullRequestCommitRepository,
    SQLWorkspaceScopedRepository[PullRequestCommitId, PullRequestCommit, PullRequestCommit, PullRequestCommit],
):
    def identity(self, id_: PullRequestCommitId):
        return and_(
            self.table.c.repo_id == id_.repo_id,
            self.table.c.pr_number == id_.pr_number,
            self.table.c.commit_id == id_.commit_id,
        )


class SQLPullRequestCommentRepository(
    SQLRepoDFMixin,
    PullRequestCommentRepository,
    SQLWorkspaceScopedRepository[PullRequestCommentId, PullRequestComment, PullRequestComment, PullRequestComment],
):
    def identity(self, id_: PullRequestCommentId):
        return and_(
            self.table.c.repo_id == id_.repo_id,
            self.table.c.pr_number == id_.pr_number,
            self.table.c.comment_type == id_.comment_type,
            self.table.c.comment_id == id_.comment_id,
        )


class SQLPullRequestLabelRepository(
    SQLRepoDFMixin,
    PullRequestLabelRepository,
    SQLWorkspaceScopedRepository[
        PullRequestLabelId,
        PullRequestLabel,
        PullRequestLabel,
        PullRequestLabel,
    ],
):
    def identity(self, id_: PullRequestLabelId):
        return and_(
            self.table.c.repo_id == id_.repo_id,
            self.table.c.pr_number == id_.pr_number,
            self.table.c.name == id_.name,
        )


class SQLEmailLogRepository(EmailLogRepository, SQLRepository[int, EmailLogCreate, EmailLogUpdate, EmailLogInDB]):
    def get_emails_to_send(self) -> List[EmailLogInDB]:
        query = self.table.select().where(
            and_(self.table.c.status == "scheduled", self.table.c.scheduled_at <= dt.datetime.utcnow())
        )
        rows = self._execute_query(query, callback_fn=fetchall_)
        return [EmailLogInDB(**row) for row in rows]

    def email_log_status_update(self, user_id: int, template_name: str, status: str) -> Optional[EmailLogInDB]:
        # query = self.table.update().where(self.table.c.id == id).values(status=status)
        query = (
            self.table.update()
            .where(
                and_(
                    self.table.c.user_id == user_id,
                    self.table.c.template_name.like("%" + template_name + "%"),
                    self.table.c.status != "canceled",
                )
            )
            .values(status="sent")
        )
        self._execute_query(query, callback_fn=fetchall_)
        return self.get_or_error(user_id)

    def cancel_email(self, user_id: int, template: str) -> Optional[EmailLogInDB]:
        query = (
            self.table.update()
            .where(
                and_(
                    self.table.c.user_id == user_id,
                    self.table.c.template_name == template,
                    self.table.c.status == "scheduled",
                )
            )
            .values(status="canceled")
        )
        self._execute_query(query)
        # return [EmailLogInDB(**row) for row in rows]
        return self.get_or_error(user_id)<|MERGE_RESOLUTION|>--- conflicted
+++ resolved
@@ -5,13 +5,8 @@
 import pandas as pd
 
 import sqlalchemy as sa
-<<<<<<< HEAD
-from sqlalchemy import func
+from sqlalchemy import func, distinct
 from sqlalchemy.sql import and_, select, desc, or_, update
-=======
-from sqlalchemy import func, distinct
-from sqlalchemy.sql import and_, select, desc, or_
->>>>>>> ac097f43
 from sqlalchemy.dialects.postgresql import insert
 from gitential2.datatypes.access_approvals import AccessApprovalCreate, AccessApprovalInDB, AccessApprovalUpdate
 from gitential2.datatypes.its_projects import ITSProjectCreate, ITSProjectInDB, ITSProjectUpdate
