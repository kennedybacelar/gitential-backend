--- conflicted
+++ resolved
@@ -28,11 +28,8 @@
 from .crud import app as crud_app
 from .invitation import app as invitation_app
 from .jira import app as jira_app
-<<<<<<< HEAD
 from .vsts import app as vsts_app
-=======
 from .its import app as its_app
->>>>>>> 3fb6f360
 
 logger = get_logger(__name__)
 
@@ -51,11 +48,8 @@
 app.add_typer(crud_app, name="crud")
 app.add_typer(invitation_app, name="invitation")
 app.add_typer(jira_app, name="jira")
-<<<<<<< HEAD
 app.add_typer(vsts_app, name="vsts")
-=======
 app.add_typer(its_app, name="its")
->>>>>>> 3fb6f360
 
 
 @app.command("public-api")
