import gc
from typing import List, Tuple
from itertools import product
from functools import partial
import datetime as dt
import pandas as pd
import numpy as np
from structlog import get_logger
from gitential2.datatypes.authors import AuthorAlias
from ..utils import split_timerange
from ..utils.is_bugfix import calculate_is_bugfix
from ..utils.timer import LogTimeIt, time_it_log

from .authors import get_or_create_author_for_alias
from .context import GitentialContext

logger = get_logger(__name__)


def _get_time_intervals() -> List[Tuple[dt.datetime, dt.datetime]]:
    current_time = dt.datetime.utcnow()
    quaters_to_analyze = 32
    ret: list = []
    for i in range(quaters_to_analyze):
        ret.append((current_time - dt.timedelta(days=100 * (i + 1)), current_time - dt.timedelta(days=100 * i)))

    return ret


def _log_large_dataframe(workspace_id, repository_id, name: str, df: pd.DataFrame, **ctx) -> pd.DataFrame:
    mem_usage = df.memory_usage(deep=True).sum()
    megabyte = 1024 * 1024
    if mem_usage > 100 * megabyte:
        log_ = logger.warning
    else:
        log_ = logger.info

    log_(
        "DF-SIZE-LOG",
        df_name=name,
        workspace_id=workspace_id,
        repository_id=repository_id,
        size=df.size,
        mem_usage=mem_usage,
        mem_usage_kb=mem_usage / 1024,
        shape=df.shape,
        **ctx,
    )
    return df


def recalculate_repository_values(
    g: GitentialContext, workspace_id: int, repository_id: int
):  # pylint: disable=unused-variable
    logger.info("Recalculating repository commit values", workspace_id=workspace_id, repository_id=repository_id)

    for intervals in _get_time_intervals():
        from_, to_ = intervals
        recalculate_repo_values_in_interval(g, workspace_id, repository_id, from_, to_)


def recalculate_repo_values_in_interval(
<<<<<<< HEAD
    g: GitentialContext, workspace_id: int, repository_id: int, from_: dt.datetime, to_: dt.datetime, commit_limit=1000
=======
    g: GitentialContext, workspace_id: int, repository_id: int, from_: dt.datetime, to_: dt.datetime, commit_limit=100
>>>>>>> 0a77867b
):

    extracted_commit_count = g.backend.extracted_commits.count(
        workspace_id=workspace_id, repository_ids=[repository_id], from_=from_, to_=to_
    )

    if extracted_commit_count > commit_limit:
        logger.warning(
            "Extraced commit count is too large for calculation, splitting time interval to half",
            workspace_id=workspace_id,
            repository_id=repository_id,
            commit_count=extracted_commit_count,
            from_=from_,
            to_=to_,
        )

        intervals = split_timerange(from_, to_)
        for (from__, to__) in intervals:
            recalculate_repo_values_in_interval(g, workspace_id, repository_id, from__, to__, commit_limit=commit_limit)
    else:
        with LogTimeIt("get_extracted_dataframes", logger, threshold_ms=1000):
            (
                extracted_commits_df,
                extracted_patches_df,
                extracted_patch_rewrites_df,
                pull_request_commits_df,
            ) = g.backend.get_extracted_dataframes(
                workspace_id=workspace_id, repository_id=repository_id, from_=from_, to_=to_
            )

        _log_large_df = partial(
            _log_large_dataframe, workspace_id=workspace_id, repository_id=repository_id, from_=from_, to_=to_
        )

        with LogTimeIt("get_extracted_dataframes", logger, threshold_ms=1000):
            (
                extracted_commits_df,
                extracted_patches_df,
                extracted_patch_rewrites_df,
                pull_request_commits_df,
            ) = g.backend.get_extracted_dataframes(
                workspace_id=workspace_id, repository_id=repository_id, from_=from_, to_=to_
            )
        for name, df in [
            ("extracted_commits_df", extracted_commits_df),
            ("extracted_patches_df", extracted_patches_df),
            ("extracted_patch_rewrites_df", extracted_patch_rewrites_df),
            ("pull_request_commits_df", pull_request_commits_df),
        ]:
            _log_large_df(name=name, df=df)

        if extracted_patches_df.empty or extracted_commits_df.empty:
            return

        parents_df = _log_large_df(
            name="parents_df",
            df=extracted_patches_df.reset_index()[["commit_id", "parent_commit_id"]].drop_duplicates(),
        )

        prepared_commits_df = _log_large_df(
            name="prepared_commits_df",
            df=_prepare_extracted_commits_df(g, workspace_id, extracted_commits_df, parents_df),
        )
        prepared_patches_df = _log_large_df(
            name="prepared_patches_df", df=_prepare_extracted_patches_df(extracted_patches_df)
        )
        uploc_df = _log_large_df(
            name="uploc_df", df=_calculate_uploc_df(extracted_commits_df, extracted_patch_rewrites_df)
        )

        # We can remove the original dataframes here
        del extracted_commits_df
        del extracted_patches_df
        del extracted_patch_rewrites_df
        gc.collect()

        commits_patches_df = _log_large_df(
            name="commits_patches_df",
            df=_prepare_commits_patches_df(prepared_commits_df, prepared_patches_df, uploc_df),
        )
        outlier_df = _log_large_df(name="outlier_df", df=_calc_outlier_detection_df(prepared_patches_df))

        calculated_commits_df = _log_large_df(
            name="calculated_commits_df",
            df=_calculate_commit_level(prepared_commits_df, commits_patches_df, outlier_df, pull_request_commits_df),
        )
        calculated_patches_df = _log_large_df(
            name="calculated_patches_df", df=_calculate_patch_level(commits_patches_df)
        )

        logger.info(
            "Saving repository commit calculations",
            workspace_id=workspace_id,
            repository_id=repository_id,
            from_=from_,
            to_=to_,
        )

        with LogTimeIt("save_calculated_dataframes", logger, threshold_ms=1000):
            g.backend.save_calculated_dataframes(
                workspace_id=workspace_id,
                repository_id=repository_id,
                calculated_commits_df=calculated_commits_df,
                calculated_patches_df=calculated_patches_df,
                from_=from_,
                to_=to_,
            )

        del calculated_commits_df
        del calculated_patches_df
        del outlier_df
        del commits_patches_df
        del parents_df
        del prepared_commits_df
        del prepared_patches_df
        del uploc_df
        gc.collect()


@time_it_log(logger)
def _prepare_extracted_commits_df(
    g: GitentialContext, workspace_id: int, extracted_commits_df: pd.DataFrame, parents_df: pd.DataFrame
) -> pd.DataFrame:
    email_author_map = _get_or_create_authors_from_commits(g, workspace_id, extracted_commits_df)
    extracted_commits_df["aid"] = extracted_commits_df.apply(lambda row: email_author_map.get(row["aemail"]), axis=1)
    extracted_commits_df["cid"] = extracted_commits_df.apply(lambda row: email_author_map.get(row["cemail"]), axis=1)
    extracted_commits_df["date"] = extracted_commits_df["atime"]
    extracted_commits_df["is_merge"] = extracted_commits_df["nparents"] > 1
    extracted_commits_df["is_bugfix"] = extracted_commits_df.apply(
        lambda x: calculate_is_bugfix(labels=[], title=x["message"]), axis=1
    )
    age_df = _calculate_age_df(extracted_commits_df, parents_df)
    ret = extracted_commits_df.set_index(["commit_id"]).join(age_df)
    hourse_measured_df = _measure_hours(ret)
    return ret.join(hourse_measured_df)


@time_it_log(logger)
def _prepare_extracted_patches_df(extracted_patches_df: pd.DataFrame) -> pd.DataFrame:
    def _calc_is_test(row):
        return row["langtype"] == "PROGRAMMING" and "test" in row["newpath"]

    def _fix_lang_type(row):
        return row["langtype"].name

    def _zero_if_unknown(field_name):
        def _inner(row):
            return row[field_name] if row["langtype"] != "UNKNOWN" else 0

        return _inner

    extracted_patches_df["outlier"] = 0
    extracted_patches_df["anomaly"] = 0
    extracted_patches_df["langtype"] = extracted_patches_df.apply(_fix_lang_type, axis=1)
    extracted_patches_df["is_test"] = extracted_patches_df.apply(_calc_is_test, axis=1)
    extracted_patches_df["comp_i"] = extracted_patches_df.apply(_zero_if_unknown("comp_i"), axis=1)
    extracted_patches_df["comp_d"] = extracted_patches_df.apply(_zero_if_unknown("comp_d"), axis=1)
    extracted_patches_df["loc_i"] = extracted_patches_df.apply(_zero_if_unknown("loc_i"), axis=1)
    extracted_patches_df["loc_d"] = extracted_patches_df.apply(_zero_if_unknown("loc_d"), axis=1)

    return extracted_patches_df.set_index(["commit_id"])


@time_it_log(logger)
def _calculate_age_df(extracted_commit_df: pd.DataFrame, parents_df: pd.DataFrame) -> pd.DataFrame:
    author_times = extracted_commit_df.set_index(["commit_id"])[["atime"]].to_dict()["atime"]

    def _calc_age(row):
        # print(row["commit_id"], row["parent_commit_id"], author_times.get(row["commit_id"]))
        if row["commit_id"] in author_times and row["parent_commit_id"] in author_times:
            delta = (author_times[row["commit_id"]] - author_times[row["parent_commit_id"]]).total_seconds()
            return delta
        else:
            return -1

    parents_df["age"] = parents_df.apply(_calc_age, axis=1)
    return parents_df.groupby("commit_id").min()["age"].to_frame()


@time_it_log(logger)
def _calculate_uploc_df(
    extracted_commits_df, extracted_patch_rewrites_df
):  # pylint: disable=compare-to-zero,singleton-comparison
    # prepare patch rewrites
    if not extracted_patch_rewrites_df.empty:
        merges_df = extracted_commits_df[["commit_id", "is_merge"]].set_index("commit_id")
        extracted_patch_rewrites_df = extracted_patch_rewrites_df.join(merges_df, on=["rewritten_commit_id"])
        extracted_patch_rewrites_df = extracted_patch_rewrites_df.join(
            merges_df, on=["commit_id"], rsuffix="__newer", lsuffix="__older"
        )
        # calculate uploc_df
        df = extracted_patch_rewrites_df[
            extracted_patch_rewrites_df["atime"] - extracted_patch_rewrites_df["rewritten_atime"]
            < dt.timedelta(days=21)
        ]
        df = df[df["is_merge__newer"] == False]
        df = df[df["is_merge__older"] == False]
        uploc_df = (
            pd.DataFrame({"uploc": df.groupby(["rewritten_commit_id", "newpath"])["loc_d"].agg("sum")})
            .reset_index()
            .rename(columns={"rewritten_commit_id": "commit_id"})
            .set_index(["commit_id", "newpath"])
        )
        return uploc_df
    else:
        return pd.DataFrame()


@time_it_log(logger)
def _prepare_commits_patches_df(
    prepared_commits_df: pd.DataFrame, prepared_patches_df: pd.DataFrame, uploc_df: pd.DataFrame
):
    df = (
        prepared_commits_df.drop(labels=["message"], axis=1)
        .join(prepared_patches_df, lsuffix="__commit", rsuffix="__patch")
        .reset_index()
        .set_index(["commit_id", "parent_commit_id", "newpath"])
    )
    if not uploc_df.empty:
        df_with_uploc = df.join(uploc_df, on=["commit_id", "newpath"])
    else:
        df_with_uploc = df
        df_with_uploc["uploc"] = 0

    def _finalize_uploc(row):
        if row["is_merge"]:
            return 0
        else:
            return min(row["uploc"], row["loc_i"])

    df_with_uploc["uploc"] = df_with_uploc.apply(_finalize_uploc, axis=1)
    return df_with_uploc


@time_it_log(logger)
def _get_or_create_authors_from_commits(g: GitentialContext, workspace_id, extracted_commits_df):
    authors_df = (
        extracted_commits_df[["aname", "aemail"]]
        .drop_duplicates()
        .rename(columns={"aname": "name", "aemail": "email"})
        .set_index("email")
    )

    commiters_df = (
        extracted_commits_df[["cname", "cemail"]]
        .drop_duplicates()
        .rename(columns={"cname": "name", "cemail": "email"})
        .set_index("email")
    )

    developers_df = pd.concat([authors_df, commiters_df])
    developers_df = developers_df[~developers_df.index.duplicated(keep="first")]

    authors = [
        get_or_create_author_for_alias(g, workspace_id, AuthorAlias(name=name, email=email))
        for email, name in developers_df["name"].to_dict().items()
    ]
    email_aid_map = {}
    for author in authors:
        for alias in author.aliases:
            email_aid_map[alias.email] = author.id

    return email_aid_map


@time_it_log(logger)
def _measure_hours(prepared_commits_df: pd.DataFrame) -> pd.DataFrame:
    atime = prepared_commits_df[["aid", "atime"]].sort_values(by=["aid", "atime"], ascending=True).atime

    deltasecs = (atime - atime.shift(1)).dt.total_seconds()
    measured = pd.concat([deltasecs, prepared_commits_df.age], axis=1)
    measured[measured < 0] = np.nan  # substract some sort of overhead
    return (measured.min(axis=1, skipna=True) / 3600).to_frame(name="hours_measured")


@time_it_log(logger)
def _calculate_commit_level(
    prepared_commits_df: pd.DataFrame,
    commits_patches_df: pd.DataFrame,
    outlier_df: pd.DataFrame,
    pull_request_commits_df: pd.DataFrame,
):
    calculated_commits = prepared_commits_df.join(
        commits_patches_df.groupby("commit_id")
        .agg({"loc_i": "sum", "loc_d": "sum", "comp_i": "sum", "comp_d": "sum", "uploc": "sum", "aid": "count"})
        .rename(
            columns={
                "aid": "nfiles",
                "loc_i": "loc_i_c",
                "loc_d": "loc_d_c",
                "comp_i": "comp_i_c",
                "comp_d": "comp_d_c",
                "uploc": "uploc_c",
            }
        )
        # commits_patches_df.groupby("commit_id")[["loc_i", "loc_d", "comp_i", "comp_d", "uploc"]].sum()
    )

    calculated_commits["loc_effort_c"] = 1.0 * calculated_commits["loc_i_c"] + 0.2 * calculated_commits["loc_d_c"]

    calculated_commits = calculated_commits.join(outlier_df)

    calculated_commits["velocity_measured"] = calculated_commits["loc_i_c"] / calculated_commits["hours_measured"]
    calculated_commits = _add_estimate_hours(_median_measured_velocity(calculated_commits))
    calculated_commits["velocity"] = calculated_commits["loc_i_c"] / calculated_commits["hours"]
    # calculated_commits["is_bugfix"] = calculated_commits.apply(
    #     lambda x: calculate_is_bugfix(labels=[], title=x["message"]), axis=1
    # )
    calculated_commits["is_pr_exists"] = calculated_commits.apply(
        lambda x: len(pull_request_commits_df[pull_request_commits_df["commit_id"] == x.name]) > 0, axis=1
    )
    calculated_commits["is_pr_open"] = calculated_commits.apply(
        lambda x: x["is_pr_exists"]
        and len(
            pull_request_commits_df[
                (pull_request_commits_df["commit_id"] == x.name) & (pull_request_commits_df["state"] == "open")
            ]
        )
        > 0,
        axis=1,
    )
    calculated_commits["is_pr_closed"] = calculated_commits.apply(
        lambda x: x["is_pr_exists"]
        and len(pull_request_commits_df[pull_request_commits_df["commit_id"] == x.name])
        == len(
            pull_request_commits_df[
                (pull_request_commits_df["commit_id"] == x.name) & (pull_request_commits_df["state"] == "closed")
            ]
        )
        > 0,
        axis=1,
    )
    return calculated_commits


@time_it_log(logger)
def _calculate_patch_level(calculated_patches_df: pd.DataFrame) -> pd.DataFrame:
    calculated_patches_columns = [
        "repo_id",
        "commit_id",
        "aid",
        "cid",
        "date",
        "parent_commit_id",
        "status",
        "newpath",
        "oldpath",
        "newsize",
        "oldsize",
        "is_binary",
        "lang",
        "langtype",
        "loc_i",
        "loc_d",
        "comp_i",
        "comp_d",
        "nhunks",
        "nrewrites",
        "rewrites_loc",
        "is_merge",
        "is_test",
        "uploc",
        "outlier",
        "anomaly",
        "is_bugfix",
    ]

    calculated_patches_df = calculated_patches_df.reset_index().rename(columns={"repo_id__commit": "repo_id"})
    calculated_patches_df = calculated_patches_df[calculated_patches_columns]
    calculated_patches_df = calculated_patches_df[calculated_patches_df["parent_commit_id"].notnull()]
    calculated_patches_df["loc_effort_p"] = 1.0 * calculated_patches_df["loc_i"] + 0.2 * calculated_patches_df["loc_d"]

    # is_new_code: True if the patch has at least 10 lines addition and the added lines are at least 2x the deleted lines.
    calculated_patches_df["is_new_code"] = (calculated_patches_df["loc_i"] >= 10) & (
        (calculated_patches_df["loc_i"] / calculated_patches_df["loc_d"]) >= 2
    )

    # is_collaboration: True if there is another patch for the same file in the same repository between +/- 3 weeks but with a different author.
    with LogTimeIt("calculating is_collaboration", logger):
        # pylint: disable=singleton-comparison,compare-to-zero
        collaboration_df = calculated_patches_df[calculated_patches_df["is_merge"] == False][
            ["repo_id", "newpath", "date", "aid"]
        ]

        patches_map = {}

        def _is_collaboration(collaboration_df: pd.DataFrame, x: pd.DataFrame) -> bool:
            if x["newpath"] not in patches_map:
                sub_df = collaboration_df[
                    (collaboration_df["repo_id"] == x["repo_id"]) & (collaboration_df["newpath"] == x["newpath"])
                ]
                sub_df.sort_values(["date"])
                patches_map[x["newpath"]] = sub_df

            sub_df = patches_map[x["newpath"]]

            result = False

            from_date = x["date"] - pd.Timedelta("21 days")
            to_date = x["date"] + pd.Timedelta("21 days")

            # pylint: disable=unused-variable
            for index, row in sub_df.iterrows():
                if row["date"] < from_date:
                    continue
                elif row["date"] > to_date:
                    break
                elif row["aid"] != x["aid"]:
                    result = True
                    break

            return result

        calculated_patches_df["is_collaboration"] = calculated_patches_df.apply(
            lambda x: _is_collaboration(collaboration_df, x),
            axis=1,
        )
    return calculated_patches_df.set_index(["repo_id", "commit_id", "parent_commit_id", "newpath"])


def _median_measured_velocity(calculated_commits: pd.DataFrame) -> pd.DataFrame:
    accurates = (
        calculated_commits["hours_measured"].between(0.001, 2.0)
        & (calculated_commits["velocity_measured"] > 0)
        & ~calculated_commits["is_merge"]
    )
    medians = calculated_commits[accurates].groupby("aid").agg({"velocity_measured": "median"})
    medians.columns = ["median_velocity_measured"]
    df = calculated_commits.merge(medians, left_on="aid", right_index=True, how="left")
    return df


def _add_estimate_hours(calculated_commits: pd.DataFrame) -> pd.DataFrame:
    df = calculated_commits.copy()
    df["hours_estimated"] = (df["loc_i_c"] / df["median_velocity_measured"]).fillna(1 / 12)
    df["hours_estimated"] = df["hours_estimated"].clip(lower=1 / 12)
    df["hours"] = df[["hours_measured", "hours_estimated"]].min(axis=1, skipna=True).clip(upper=4.0)
    return df


def _calc_outlier_detection_df(prepared_patches_df: pd.DataFrame) -> pd.DataFrame:
    pdf = prepared_patches_df.copy()
    columns = [
        "loc_i",
        "loc_d",
        "comp_i",
        "comp_d",
    ]  # 'blame_loc'

    stats = pdf.reset_index().groupby(["commit_id", "outlier"])[columns].sum().unstack(fill_value=0)

    # pylint: disable=consider-using-f-string
    stats.columns = [
        "{}_{}".format(metric, "outlier" if outlier else "inlier") for metric, outlier in stats.columns.values
    ]

    required_columns = map("_".join, product(columns, ["inlier", "outlier"]))
    for col in required_columns:
        if col not in stats:
            stats[col] = 0
    return stats<|MERGE_RESOLUTION|>--- conflicted
+++ resolved
@@ -60,11 +60,7 @@
 
 
 def recalculate_repo_values_in_interval(
-<<<<<<< HEAD
     g: GitentialContext, workspace_id: int, repository_id: int, from_: dt.datetime, to_: dt.datetime, commit_limit=1000
-=======
-    g: GitentialContext, workspace_id: int, repository_id: int, from_: dt.datetime, to_: dt.datetime, commit_limit=100
->>>>>>> 0a77867b
 ):
 
     extracted_commit_count = g.backend.extracted_commits.count(
