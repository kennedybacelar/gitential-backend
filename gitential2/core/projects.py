--- conflicted
+++ resolved
@@ -67,11 +67,8 @@
         g, workspace_id=workspace_id, project=project, its_projects=project_update.its_projects
     )
     refresh_project(g, workspace_id, project_id)
-<<<<<<< HEAD
     _recalculate_active_authors(g, workspace_id)
-=======
 
->>>>>>> ac097f43
     return project
 
 
@@ -114,7 +111,6 @@
     )
 
 
-<<<<<<< HEAD
 def _recalculate_active_authors(g: GitentialContext, workspace_id: int):
 
     all_assigned_repo_ids = g.backend.project_repositories.get_all_repos_assigned_to_projects(workspace_id)
@@ -134,7 +130,9 @@
     )
     g.backend.authors.change_active_status_authors_by_ids(
         workspace_id=workspace_id, author_ids=authors_to_be_activated, active_status=True
-=======
+    )
+
+
 def add_repos_to_project(
     g: GitentialContext, workspace_id: int, project_id: int, repos_to_add: List[RepositoryCreate]
 ) -> List[int]:
@@ -178,5 +176,4 @@
     ]
     return g.backend.project_its_projects.remove_its_projects(
         workspace_id=workspace_id, project_id=project_id, itsp_ids_to_remove=[itsp.id for itsp in its_projects]
->>>>>>> ac097f43
     )