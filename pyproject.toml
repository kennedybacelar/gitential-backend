[tool.poetry]
name = "gitential2"
version = "0.1.0"
description = ""
authors = ["László Andrási <mail@laszloandrasi.com>"]

[tool.poetry.scripts]
g2 = "gitential2.cli_v2:main"

[tool.poetry.dependencies]
python = "^3.8"
invoke = "^1.4.1"
pydantic = "^1.7.2"
pygit2 = "^1.4.0"
numpy = "^1.19.4"
cryptography = "^3.2.1"
click = "^7.1.2"
tqdm = "^4.53.0"
structlog = "^20.1.0"
fastapi = "^0.62.0"
uvicorn = "^0.12.3"
requests = "^2.25.0"
websockets = "^8.1"
sqlalchemy = "^1.3.22"
psycopg2 = "^2.8.6"
alembic = "^1.4.3"
sqlalchemy-utils = "^0.36.8"
pathspec = "^0.8.1"
pyyaml = "^5.3.1"
authlib = "^0.15.3"
httpx = "^0.16.1"
itsdangerous = "^1.1.0"
loginpass = "^0.5"
mypy = "^0.800"
celery = "^5.0.5"
redis = "^3.5.3"
ibis-framework = "^1.4.0"
rsa = "^4.7.2"
billiard = "^3.6.3"
jinja2 = "^2.11.3"
typer = "^0.3.2"
tabulate = "^0.8.9"
<<<<<<< HEAD
azure-devops = {version = "^6.0.0-beta.4", allow-prereleases = true}
=======
stripe = "^2.57.0"
>>>>>>> 2577fb78

[tool.poetry.dev-dependencies]
pytest = "^5.2"
black = {version = "^20.8b1", allow-prereleases = true}
pylint = "^2.6.0"
mypy = "^0.800"
sqlalchemy-stubs = "^0.4"
flower = {git = "https://github.com/avikam/flower.git"}
jupyter = "^1.0.0"
notebook = "^6.3.0"

[tool.black]
line-length = 120
target-version = ['py38']

[build-system]
requires = ["poetry>=0.12"]
build-backend = "poetry.masonry.api"
<|MERGE_RESOLUTION|>--- conflicted
+++ resolved
@@ -40,11 +40,7 @@
 jinja2 = "^2.11.3"
 typer = "^0.3.2"
 tabulate = "^0.8.9"
-<<<<<<< HEAD
-azure-devops = {version = "^6.0.0-beta.4", allow-prereleases = true}
-=======
 stripe = "^2.57.0"
->>>>>>> 2577fb78
 
 [tool.poetry.dev-dependencies]
 pytest = "^5.2"
